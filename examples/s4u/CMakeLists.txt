foreach (example actions-comm actions-storage 
<<<<<<< HEAD
                 actor-create actor-daemon actor-execute actor-kill actor-lifetime actor-migration actor-suspend actor-priority
                 app-masterworker app-pingpong app-token-ring energy-pstate
=======
                 actor-create actor-daemon actor-execute actor-kill actor-lifetime actor-migration actor-suspend actor-priority actor-yield
                 app-masterworker app-pingpong app-token-ring
>>>>>>> 73320486
		 async-wait async-waitany async-waitall
		 energy-link
		 plugin-hostload io mutex)
  add_executable       (s4u-${example}  ${example}/s4u-${example}.cpp)
  target_link_libraries(s4u-${example}  simgrid)
  set_target_properties(s4u-${example}  PROPERTIES RUNTIME_OUTPUT_DIRECTORY ${CMAKE_CURRENT_BINARY_DIR}/${example})

  set(tesh_files    ${tesh_files}    ${CMAKE_CURRENT_SOURCE_DIR}/${example}/s4u-${example}.tesh)
  set(examples_src  ${examples_src}  ${CMAKE_CURRENT_SOURCE_DIR}/${example}/s4u-${example}.cpp)
endforeach()

# CHORD EXAMPLE
add_executable       (s4u-dht-chord dht-chord/s4u-dht-chord.cpp dht-chord/node.cpp)
target_link_libraries(s4u-dht-chord simgrid)
set_target_properties(s4u-dht-chord PROPERTIES RUNTIME_OUTPUT_DIRECTORY ${CMAKE_CURRENT_BINARY_DIR}/dht-chord)
foreach (file s4u-dht-chord node)
  set(examples_src  ${examples_src}  ${CMAKE_CURRENT_SOURCE_DIR}/dht-chord/${file}.cpp)
endforeach()
set(examples_src  ${examples_src}  ${CMAKE_CURRENT_SOURCE_DIR}/dht-chord/s4u-dht-chord.hpp)

add_executable       (s4u-bittorrent app-bittorrent/s4u-bittorrent.cpp app-bittorrent/s4u-peer.cpp
                      app-bittorrent/s4u-tracker.cpp)
target_link_libraries(s4u-bittorrent simgrid)
set_target_properties(s4u-bittorrent PROPERTIES RUNTIME_OUTPUT_DIRECTORY ${CMAKE_CURRENT_BINARY_DIR}/app-bittorrent)
foreach (file s4u-bittorrent s4u-peer s4u-tracker)
  set(examples_src  ${examples_src}  ${CMAKE_CURRENT_SOURCE_DIR}/app-bittorrent/${file}.cpp
                                     ${CMAKE_CURRENT_SOURCE_DIR}/app-bittorrent/${file}.hpp)
endforeach()

set(examples_src  ${examples_src}                                                                          PARENT_SCOPE)
set(tesh_files    ${tesh_files}   ${CMAKE_CURRENT_SOURCE_DIR}/app-bittorrent/s4u-app-bittorrent.tesh
                                  ${CMAKE_CURRENT_SOURCE_DIR}/dht-chord/s4u-dht-chord.tesh
<<<<<<< HEAD
                                  ${CMAKE_CURRENT_SOURCE_DIR}/energy-pstate/s4u-energy-pstate.tesh
                                  ${CMAKE_CURRENT_SOURCE_DIR}/actor-priority/s4u-actor-priority.tesh
=======
>>>>>>> 73320486
                                  ${CMAKE_CURRENT_SOURCE_DIR}/actor-lifetime/s4u-actor-lifetime.tesh
                                  ${CMAKE_CURRENT_SOURCE_DIR}/actor-priority/s4u-actor-priority.tesh
                                  ${CMAKE_CURRENT_SOURCE_DIR}/actor-yield/s4u-actor-yield.tesh
                                  ${CMAKE_CURRENT_SOURCE_DIR}/async-wait/s4u-async-wait.tesh
                                  ${CMAKE_CURRENT_SOURCE_DIR}/async-waitany/s4u-async-waitany.tesh
                                  ${CMAKE_CURRENT_SOURCE_DIR}/async-waitall/s4u-async-waitall.tesh
                                  ${CMAKE_CURRENT_SOURCE_DIR}/actor-execute/s4u-actor-execute.tesh       
                  PARENT_SCOPE)
set(xml_files     ${xml_files}    ${CMAKE_CURRENT_SOURCE_DIR}/actions-comm/s4u-actions-comm-split_d.xml
                                  ${CMAKE_CURRENT_SOURCE_DIR}/actions-comm/s4u-actions-comm_d.xml
                                  ${CMAKE_CURRENT_SOURCE_DIR}/actions-storage/s4u-actions-storage_d.xml
                                  ${CMAKE_CURRENT_SOURCE_DIR}/actor-create/s4u-actor-create_d.xml
                                  ${CMAKE_CURRENT_SOURCE_DIR}/actor-priority/s4u-actor-priority_d.xml
                                  ${CMAKE_CURRENT_SOURCE_DIR}/actor-yield/s4u-actor-yield_d.xml
                                  ${CMAKE_CURRENT_SOURCE_DIR}/app-bittorrent/s4u-app-bittorrent_d.xml
                                  ${CMAKE_CURRENT_SOURCE_DIR}/app-masterworker/s4u-app-masterworker_d.xml
                                  ${CMAKE_CURRENT_SOURCE_DIR}/async-waitany/s4u-async-waitany_d.xml
                                  ${CMAKE_CURRENT_SOURCE_DIR}/async-waitall/s4u-async-waitall_d.xml
                                  ${CMAKE_CURRENT_SOURCE_DIR}/async-wait/s4u-async-wait_d.xml
                                  ${CMAKE_CURRENT_SOURCE_DIR}/dht-chord/s4u-dht-chord_d.xml
                                  ${CMAKE_CURRENT_SOURCE_DIR}/actor-lifetime/s4u-actor-lifetime_d.xml
		  PARENT_SCOPE)
set(txt_files     ${txt_files}    ${CMAKE_CURRENT_SOURCE_DIR}/actions-comm/s4u-actions-comm-split-p0.txt
                                  ${CMAKE_CURRENT_SOURCE_DIR}/actions-comm/s4u-actions-comm-split-p1.txt
                                  ${CMAKE_CURRENT_SOURCE_DIR}/actions-comm/s4u-actions-comm.txt
                                  ${CMAKE_CURRENT_SOURCE_DIR}/actions-storage/s4u-actions-storage.txt
                                  ${CMAKE_CURRENT_SOURCE_DIR}/README.doc                                   PARENT_SCOPE)

foreach(example actions-comm actions-storage 
<<<<<<< HEAD
                actor-create actor-daemon actor-execute actor-kill actor-lifetime actor-migration actor-suspend
                app-bittorrent app-masterworker app-pingpong app-token-ring energy-pstate
		async-wait async-waitall async-waitany actor-priority
		dht-chord plugin-hostload io mutex)
=======
                actor-create actor-daemon actor-execute actor-kill actor-lifetime actor-migration actor-suspend actor-priority actor-yield
                app-bittorrent app-masterworker app-pingpong app-token-ring 
		async-wait async-waitall async-waitany
		dht-chord 
		energy-link
		plugin-hostload io mutex)
>>>>>>> 73320486
  ADD_TESH_FACTORIES(s4u-${example} "thread;ucontext;raw;boost" --setenv bindir=${CMAKE_CURRENT_BINARY_DIR}/${example} --setenv srcdir=${CMAKE_HOME_DIRECTORY}/examples/platforms --cd ${CMAKE_HOME_DIRECTORY}/examples/s4u/${example} s4u-${example}.tesh)
endforeach()<|MERGE_RESOLUTION|>--- conflicted
+++ resolved
@@ -1,11 +1,6 @@
 foreach (example actions-comm actions-storage 
-<<<<<<< HEAD
-                 actor-create actor-daemon actor-execute actor-kill actor-lifetime actor-migration actor-suspend actor-priority
+                 actor-create actor-daemon actor-execute actor-kill actor-lifetime actor-migration actor-suspend actor-priority actor-yield
                  app-masterworker app-pingpong app-token-ring energy-pstate
-=======
-                 actor-create actor-daemon actor-execute actor-kill actor-lifetime actor-migration actor-suspend actor-priority actor-yield
-                 app-masterworker app-pingpong app-token-ring
->>>>>>> 73320486
 		 async-wait async-waitany async-waitall
 		 energy-link
 		 plugin-hostload io mutex)
@@ -38,11 +33,8 @@
 set(examples_src  ${examples_src}                                                                          PARENT_SCOPE)
 set(tesh_files    ${tesh_files}   ${CMAKE_CURRENT_SOURCE_DIR}/app-bittorrent/s4u-app-bittorrent.tesh
                                   ${CMAKE_CURRENT_SOURCE_DIR}/dht-chord/s4u-dht-chord.tesh
-<<<<<<< HEAD
                                   ${CMAKE_CURRENT_SOURCE_DIR}/energy-pstate/s4u-energy-pstate.tesh
                                   ${CMAKE_CURRENT_SOURCE_DIR}/actor-priority/s4u-actor-priority.tesh
-=======
->>>>>>> 73320486
                                   ${CMAKE_CURRENT_SOURCE_DIR}/actor-lifetime/s4u-actor-lifetime.tesh
                                   ${CMAKE_CURRENT_SOURCE_DIR}/actor-priority/s4u-actor-priority.tesh
                                   ${CMAKE_CURRENT_SOURCE_DIR}/actor-yield/s4u-actor-yield.tesh
@@ -72,18 +64,11 @@
                                   ${CMAKE_CURRENT_SOURCE_DIR}/README.doc                                   PARENT_SCOPE)
 
 foreach(example actions-comm actions-storage 
-<<<<<<< HEAD
-                actor-create actor-daemon actor-execute actor-kill actor-lifetime actor-migration actor-suspend
+                actor-create actor-daemon actor-execute actor-kill actor-lifetime actor-migration actor-suspend actor-priority actor-yield
                 app-bittorrent app-masterworker app-pingpong app-token-ring energy-pstate
-		async-wait async-waitall async-waitany actor-priority
-		dht-chord plugin-hostload io mutex)
-=======
-                actor-create actor-daemon actor-execute actor-kill actor-lifetime actor-migration actor-suspend actor-priority actor-yield
-                app-bittorrent app-masterworker app-pingpong app-token-ring 
 		async-wait async-waitall async-waitany
 		dht-chord 
 		energy-link
 		plugin-hostload io mutex)
->>>>>>> 73320486
   ADD_TESH_FACTORIES(s4u-${example} "thread;ucontext;raw;boost" --setenv bindir=${CMAKE_CURRENT_BINARY_DIR}/${example} --setenv srcdir=${CMAKE_HOME_DIRECTORY}/examples/platforms --cd ${CMAKE_HOME_DIRECTORY}/examples/s4u/${example} s4u-${example}.tesh)
 endforeach()