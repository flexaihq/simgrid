--- conflicted
+++ resolved
@@ -105,14 +105,8 @@
 
 private:
   static xbt::signal<void(Activity&)> on_veto;
-<<<<<<< HEAD
-  static xbt::signal<void(Activity const&)> on_completion;
   static xbt::signal<void(Activity const&)> on_suspend;
   static xbt::signal<void(Activity const&)> on_resume;
-=======
-  static xbt::signal<void(Activity const&)> on_suspended;
-  static xbt::signal<void(Activity const&)> on_resumed;
->>>>>>> cd8cf3e3
 
 public:
   /*! Add a callback fired each time that the activity fails to start because of a veto (e.g., unsolved dependency or no
