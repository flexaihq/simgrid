--- conflicted
+++ resolved
@@ -94,12 +94,8 @@
   virtual bool nextOccuringEventIsIdempotent() { return true; }
 
 private:
-<<<<<<< HEAD
+  lmm::System* maxmin_system_           = nullptr;
   UpdateAlgo update_mechanism_          = UpdateAlgo::UM_UNDEFINED;
-=======
-  lmm::System* maxmin_system_           = nullptr;
-  e_UM_t update_mechanism_        = UM_UNDEFINED;
->>>>>>> 39d24b63
   Action::StateSet* ready_action_set_   = new Action::StateSet(); /**< Actions in state SURF_ACTION_READY */
   Action::StateSet* running_action_set_ = new Action::StateSet(); /**< Actions in state SURF_ACTION_RUNNING */
   Action::StateSet* failed_action_set_  = new Action::StateSet(); /**< Actions in state SURF_ACTION_FAILED */
