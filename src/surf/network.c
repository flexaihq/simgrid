
/*
 * Network with improved management of tasks, IM (Improved Management).
 * Uses a heap to store actions so that the share_resources is faster.
 * This model automatically sets the selective update flag to 1 and is
 * highly dependent on the maxmin lmm module.
 */

/* Copyright (c) 2009, 2010, 2011. The SimGrid Team.
 * All rights reserved.                                                     */

/* This program is free software; you can redistribute it and/or modify it
 * under the terms of the license (GNU LGPL) which comes with this package. */

#include "network_private.h"
#include "xbt/log.h"
#include "xbt/str.h"

#include "surf_private.h"
#include "xbt/dict.h"
#include "maxmin_private.h"
#include "surf/surfxml_parse_values.h"
#include "surf/surf_resource.h"
#include "surf/surf_resource_lmm.h"

#undef GENERIC_ACTION
#define GENERIC_ACTION(action) action->generic_action


XBT_LOG_NEW_DEFAULT_SUBCATEGORY(surf_network, surf,
                                "Logging specific to the SURF network module");

surf_model_t surf_network_model = NULL;
static lmm_system_t network_maxmin_system = NULL;
static void (*network_solve) (lmm_system_t) = NULL;

double sg_sender_gap = 0.0;
double sg_latency_factor = 1.0; /* default value; can be set by model or from command line */
double sg_bandwidth_factor = 1.0;       /* default value; can be set by model or from command line */
double sg_weight_S_parameter = 0.0;     /* default value; can be set by model or from command line */

double sg_tcp_gamma = 0.0;
int sg_network_crosstraffic = 0;

xbt_dict_t gap_lookup = NULL;

e_UM_t network_update_mechanism = UM_UNDEFINED;
static int selective_update = 0;

static int net_action_is_suspended(surf_action_t action);
static void update_action_remaining(double now);

static xbt_swag_t net_modified_set = NULL;
static xbt_heap_t net_action_heap = NULL;
xbt_swag_t keep_track = NULL;

/* added to manage the communication action's heap */
static void net_action_update_index_heap(void *action, int i)
{
  ((surf_action_network_CM02_t) action)->index_heap = i;
}

/* insert action on heap using a given key and a hat (heap_action_type)
 * a hat can be of three types for communications:
 *
 * NORMAL = this is a normal heap entry stating the date to finish transmitting
 * LATENCY = this is a heap entry to warn us when the latency is payed
 * MAX_DURATION =this is a heap entry to warn us when the max_duration limit is reached
 */
static void heap_insert(surf_action_network_CM02_t    action, double key, enum heap_action_type hat){
  action->hat = hat;
  xbt_heap_push(net_action_heap, action, key);
}

static void heap_remove(surf_action_network_CM02_t action){
  action->hat = NONE;
  if(((surf_action_network_CM02_t) action)->index_heap >= 0){
      xbt_heap_remove(net_action_heap,action->index_heap);
  }
}

/******************************************************************************/
/*                           Factors callbacks                                */
/******************************************************************************/
static double constant_latency_factor(double size)
{
  return sg_latency_factor;
}

static double constant_bandwidth_factor(double size)
{
  return sg_bandwidth_factor;
}

static double constant_bandwidth_constraint(double rate, double bound,
                                            double size)
{
  return rate;
}

<<<<<<< HEAD
/**--------- <copy/paste C code snippet in surf/network.c> -------------
  * produced by:
  * ./regression2.py ./pingpong-in.dat 0.15 100 2 2.4e-5 1.25e8
  * outliers: 65
  * gnuplot: 
    plot "./pingpong-in.dat" using 1:2 with lines title "data", \
        (x >= 65472) ? 0.00850436*x+558.894 : \
        (x >= 15424) ? 0.0114635*x+167.446 : \
        (x >= 9376) ? 0.0136219*x+124.464 : \
        (x >= 5776) ? 0.00735707*x+105.022 : \
        (x >= 3484) ? 0.0103235*x+90.2886 : \
        (x >= 1426) ? 0.0131384*x+77.3159 : \
        (x >= 732) ? 0.0233927*x+93.6146 : \
        (x >= 257) ? 0.0236608*x+93.7637 : \
        (x >= 0) ? 0.00985119*x+96.704 : \
        1.0 with lines title "piecewise function"
  *-------------------------------------------------------------------*/
=======

/**********************/
/*   SMPI callbacks   */
/**********************/
static double smpi_latency_factor(double size)
{
  /* 1 B <= size <= 1 KiB */
  if (size <= 1024.0) {
    return 1.0056;
  }
>>>>>>> d7de2f8e

static double smpi_bandwidth_factor(double size)
{

    if (size >= 65472) return 0.940694;
    if (size >= 15424) return 0.697866;
    if (size >= 9376) return 0.58729;
    if (size >= 5776) return 1.08739;
    if (size >= 3484) return 0.77493;
    if (size >= 1426) return 0.608902;
    if (size >= 732) return 0.341987;
    if (size >= 257) return 0.338112;
    if (size >= 0) return 0.812084;
    return 1.0;
}

static double smpi_latency_factor(double size)
{

    if (size >= 65472) return 11.6436;
    if (size >= 15424) return 3.48845;
    if (size >= 9376) return 2.59299;
    if (size >= 5776) return 2.18796;
    if (size >= 3484) return 1.88101;
    if (size >= 1426) return 1.61075;
    if (size >= 732) return 1.9503;
    if (size >= 257) return 1.95341;
    if (size >= 0) return 2.01467;
    return 1.0;
}
/**--------- <copy/paste C code snippet in surf/network.c> -----------*/

static double smpi_bandwidth_constraint(double rate, double bound,
                                        double size)
{
  return rate < 0 ? bound : min(bound, rate * smpi_bandwidth_factor(size));
}

static double (*latency_factor_callback) (double) =
    &constant_latency_factor;
static double (*bandwidth_factor_callback) (double) =
    &constant_bandwidth_factor;
static double (*bandwidth_constraint_callback) (double, double, double) =
    &constant_bandwidth_constraint;

static void (*gap_append) (double, const link_CM02_t, surf_action_network_CM02_t) = NULL;
static void (*gap_remove) (surf_action_network_CM02_t) = NULL;

static void* net_create_resource(const char *name,
                                double bw_initial,
                                tmgr_trace_t bw_trace,
                                double lat_initial,
                                tmgr_trace_t lat_trace,
                                e_surf_resource_state_t
                                state_initial,
                                tmgr_trace_t state_trace,
                                e_surf_link_sharing_policy_t
                                policy, xbt_dict_t properties)
{
  link_CM02_t nw_link = (link_CM02_t)
      surf_resource_lmm_new(sizeof(s_link_CM02_t),
                            surf_network_model, name, properties,
                            network_maxmin_system,
                            sg_bandwidth_factor * bw_initial,
                            history,
                            state_initial, state_trace,
                            bw_initial, bw_trace);

  xbt_assert(!xbt_lib_get_or_null(link_lib, name, SURF_LINK_LEVEL),
              "Link '%s' declared several times in the platform file.",
              name);

  nw_link->lat_current = lat_initial;
  if (lat_trace)
    nw_link->lat_event =
        tmgr_history_add_trace(history, lat_trace, 0.0, 0, nw_link);

  if (policy == SURF_LINK_FATPIPE)
    lmm_constraint_shared(nw_link->lmm_resource.constraint);

  xbt_lib_set(link_lib, name, SURF_LINK_LEVEL, nw_link);

  return nw_link;
}

static void net_parse_link_init(sg_platf_link_cbarg_t link)
{
  if(link->policy == SURF_LINK_FULLDUPLEX){
    char *link_id;
    link_id = bprintf("%s_UP", link->id);
	  net_create_resource(link_id,
                           link->bandwidth,
                           link->bandwidth_trace,
                           link->latency,
                           link->latency_trace,
                           link->state,
                           link->state_trace,
                           link->policy,
                           link->properties);
	  xbt_free(link_id);
    link_id = bprintf("%s_DOWN", link->id);
    net_create_resource(link_id,
                        link->bandwidth,
                        link->bandwidth_trace,
                        link->latency,
                        link->latency_trace,
                        link->state,
                        link->state_trace,
                        link->policy,
                        link->properties);
    xbt_free(link_id);
  }
  else{
    net_create_resource(link->id,
                        link->bandwidth,
                        link->bandwidth_trace,
                        link->latency,
                        link->latency_trace,
                        link->state,
                        link->state_trace,
                        link->policy,
                        link->properties);
  }
}

static void net_add_traces(void)
{
  xbt_dict_cursor_t cursor = NULL;
  char *trace_name, *elm;

  static int called = 0;
  if (called)
    return;
  called = 1;

  /* connect all traces relative to network */
  xbt_dict_foreach(trace_connect_list_link_avail, cursor, trace_name, elm) {
    tmgr_trace_t trace = xbt_dict_get_or_null(traces_set_list, trace_name);
    link_CM02_t link =
    		xbt_lib_get_or_null(link_lib, elm, SURF_LINK_LEVEL);

    xbt_assert(link, "Cannot connect trace %s to link %s: link undefined",
                trace_name, elm);
    xbt_assert(trace,
                "Cannot connect trace %s to link %s: trace undefined",
                trace_name, elm);

    link->lmm_resource.state_event =
        tmgr_history_add_trace(history, trace, 0.0, 0, link);
  }

  xbt_dict_foreach(trace_connect_list_bandwidth, cursor, trace_name, elm) {
    tmgr_trace_t trace = xbt_dict_get_or_null(traces_set_list, trace_name);
    link_CM02_t link =
    		xbt_lib_get_or_null(link_lib, elm, SURF_LINK_LEVEL);

    xbt_assert(link, "Cannot connect trace %s to link %s: link undefined",
                trace_name, elm);
    xbt_assert(trace,
                "Cannot connect trace %s to link %s: trace undefined",
                trace_name, elm);

    link->lmm_resource.power.event =
        tmgr_history_add_trace(history, trace, 0.0, 0, link);
  }

  xbt_dict_foreach(trace_connect_list_latency, cursor, trace_name, elm) {
    tmgr_trace_t trace = xbt_dict_get_or_null(traces_set_list, trace_name);
    link_CM02_t link =
    		xbt_lib_get_or_null(link_lib, elm, SURF_LINK_LEVEL);

    xbt_assert(link, "Cannot connect trace %s to link %s: link undefined",
                trace_name, elm);
    xbt_assert(trace,
                "Cannot connect trace %s to link %s: trace undefined",
                trace_name, elm);

    link->lat_event = tmgr_history_add_trace(history, trace, 0.0, 0, link);
  }
}

static void net_define_callbacks(void)
{
  /* Figuring out the network links */
  sg_platf_link_add_cb(net_parse_link_init);
  sg_platf_postparse_add_cb(net_add_traces);
}

static int net_resource_used(void *resource_id)
{
  return lmm_constraint_used(network_maxmin_system,
                             ((surf_resource_lmm_t)
                              resource_id)->constraint);
}

static int net_action_unref(surf_action_t action)
{
  action->refcount--;
  if (!action->refcount) {
    xbt_swag_remove(action, action->state_set);
    if (((surf_action_network_CM02_t) action)->variable){
      lmm_variable_free(network_maxmin_system,
                        ((surf_action_network_CM02_t) action)->variable);
    }
    if(network_update_mechanism == UM_LAZY){// remove action from the heap
      heap_remove((surf_action_network_CM02_t) action);
      xbt_swag_remove(action, net_modified_set);
    }
#ifdef HAVE_TRACING
    xbt_free(((surf_action_network_CM02_t) action)->src_name);
    xbt_free(((surf_action_network_CM02_t) action)->dst_name);
    xbt_free(action->category);
#endif
    surf_action_free(&action);
    return 1;
  }
  return 0;
}



static void net_action_cancel(surf_action_t action)
{
  surf_network_model->action_state_set(action, SURF_ACTION_FAILED);
  if(network_update_mechanism == UM_LAZY){// remove action from the heap
    xbt_swag_remove(action, net_modified_set);
    heap_remove((surf_action_network_CM02_t) action);
  }
}

void net_action_recycle(surf_action_t action)
{
  return;
}

#ifdef HAVE_LATENCY_BOUND_TRACKING
static int net_get_link_latency_limited(surf_action_t action)
{
  return action->latency_limited;
}
#endif

double net_action_get_remains(surf_action_t action)
{
  if(network_update_mechanism == UM_LAZY)/* update remains before return it */
    update_action_remaining(surf_get_clock());
  return action->remains;
}

static void update_action_remaining(double now){
  surf_action_network_CM02_t action = NULL;
  double delta = 0.0;

  xbt_swag_foreach(action, net_modified_set) {

    if(action->suspended != 0){
        continue;
    }

    delta = now - action->last_update;

    double_update(&(action->generic_action.remains),
                  lmm_variable_getvalue(action->variable) * delta);

    if (action->generic_action.max_duration != NO_MAX_DURATION)
      double_update(&(action->generic_action.max_duration), delta);

    if ((action->generic_action.remains <= 0) &&
        (lmm_get_variable_weight(action->variable) > 0)) {
      action->generic_action.finish = surf_get_clock();
      surf_network_model->action_state_set((surf_action_t) action,
                                           SURF_ACTION_DONE);
      heap_remove(action);
    } else if ((action->generic_action.max_duration != NO_MAX_DURATION)
               && (action->generic_action.max_duration <= 0)) {
      action->generic_action.finish = surf_get_clock();
      surf_network_model->action_state_set((surf_action_t) action,
                                           SURF_ACTION_DONE);
      heap_remove(action);
    }

    action->last_update = now;
  }
}

static double net_share_resources_full(double now)
{
  s_surf_action_network_CM02_t s_action;
  surf_action_network_CM02_t action = NULL;
  xbt_swag_t running_actions =
      surf_network_model->states.running_action_set;
  double min;

  min = generic_maxmin_share_resources(running_actions,
                                       xbt_swag_offset(s_action,
                                                       variable),
                                       network_maxmin_system,
                                       network_solve);

#define VARIABLE(action) (*((lmm_variable_t*)(((char *) (action)) + xbt_swag_offset(s_action, variable)  )))

  xbt_swag_foreach(action, running_actions) {
#ifdef HAVE_LATENCY_BOUND_TRACKING
    if (lmm_is_variable_limited_by_latency(action->variable)) {
      (action->generic_action).latency_limited = 1;
    } else {
      (action->generic_action).latency_limited = 0;
    }
#endif
    if (action->latency > 0) {
      min = (min<0)?action->latency:min(min,action->latency);
    }
  }

  XBT_DEBUG("Min of share resources %f", min);

  return min;
}

static double net_share_resources_lazy(double now)
{
  surf_action_network_CM02_t action = NULL;
  double min=-1;
  double value;

  XBT_DEBUG("Before share resources, the size of modified actions set is %d", xbt_swag_size(net_modified_set));
  update_action_remaining(now);

  keep_track = net_modified_set;
  lmm_solve(network_maxmin_system);
  keep_track = NULL;

  XBT_DEBUG("After share resources, The size of modified actions set is %d", xbt_swag_size(net_modified_set));

  xbt_swag_foreach(action, net_modified_set) {
    int max_dur_flag = 0;

    if (GENERIC_ACTION(action).state_set != surf_network_model->states.running_action_set){
      continue;
    }

    /* bogus priority, skip it */
    if (GENERIC_ACTION(action).priority <= 0){
      continue;
    }

    min = -1;
    value = lmm_variable_getvalue(action->variable);
    if (value > 0) {
      if (GENERIC_ACTION(action).remains > 0) {
        value = GENERIC_ACTION(action).remains / value;
        min = now + value;
      } else {
        value = 0.0;
        min = now;
      }
    }

    if ((GENERIC_ACTION(action).max_duration != NO_MAX_DURATION)
        && (min == -1
            || GENERIC_ACTION(action).start +
            GENERIC_ACTION(action).max_duration < min)){
      min =   GENERIC_ACTION(action).start +
          GENERIC_ACTION(action).max_duration;
      max_dur_flag = 1;
    }

    XBT_DEBUG("Action(%p) Start %lf Finish %lf Max_duration %lf", action,
        GENERIC_ACTION(action).start, now + value,
        GENERIC_ACTION(action).max_duration);

    if (action->index_heap >= 0) {
      heap_remove((surf_action_network_CM02_t) action);
    }

    if (min != -1) {
      heap_insert((surf_action_network_CM02_t) action, min, max_dur_flag?MAX_DURATION:NORMAL);
      XBT_DEBUG("Insert at heap action(%p) min %lf now %lf", action, min, now);
    }
  }

  //hereafter must have already the min value for this resource model
  if(xbt_heap_size(net_action_heap) > 0 ){
    min = xbt_heap_maxkey(net_action_heap) - now ;
  }else{
    min = -1;
  }

  XBT_DEBUG("The minimum with the HEAP %lf", min);

  return min;
}

static void net_update_actions_state_full(double now, double delta)
{
  double deltap = 0.0;
  surf_action_network_CM02_t action = NULL;
  surf_action_network_CM02_t next_action = NULL;
  xbt_swag_t running_actions =
      surf_network_model->states.running_action_set;
  /*
     xbt_swag_t failed_actions =
     surf_network_model->states.failed_action_set;
   */

  xbt_swag_foreach_safe(action, next_action, running_actions) {
    deltap = delta;
    if (action->latency > 0) {
      if (action->latency > deltap) {
        double_update(&(action->latency), deltap);
        deltap = 0.0;
      } else {
        double_update(&(deltap), action->latency);
        action->latency = 0.0;
      }
      if ((action->latency == 0.0) && !(action->suspended))
        lmm_update_variable_weight(network_maxmin_system, action->variable,
                                   action->weight);
    }
#ifdef HAVE_TRACING
    if (TRACE_is_enabled()) {
      xbt_dynar_t route=NULL;
      routing_get_route_and_latency(action->src_name, action->dst_name,&route,NULL);
      link_CM02_t link;
      unsigned int i;
      xbt_dynar_foreach(route, i, link) {
        TRACE_surf_link_set_utilization(link->lmm_resource.generic_resource.name,
                                        action->generic_action.data,
                                        (surf_action_t) action,
                                        lmm_variable_getvalue
                                        (action->variable), now - delta,
                                        delta);
      }
    }
#endif
    if(!lmm_get_number_of_cnst_from_var(network_maxmin_system, action->variable)) {
        /* There is actually no link used, hence an infinite bandwidth.
         * This happens often when using models like vivaldi.
         * In such case, just make sure that the action completes immediately.
         */
      double_update(&(action->generic_action.remains),
          action->generic_action.remains);
    }
    double_update(&(action->generic_action.remains),
                  lmm_variable_getvalue(action->variable) * deltap);
    if (action->generic_action.max_duration != NO_MAX_DURATION)
      double_update(&(action->generic_action.max_duration), delta);

    if ((action->generic_action.remains <= 0) &&
        (lmm_get_variable_weight(action->variable) > 0)) {
      action->generic_action.finish = surf_get_clock();
      surf_network_model->action_state_set((surf_action_t) action,
                                           SURF_ACTION_DONE);

      if(gap_remove) gap_remove(action);
    } else if ((action->generic_action.max_duration != NO_MAX_DURATION)
               && (action->generic_action.max_duration <= 0)) {
      action->generic_action.finish = surf_get_clock();
      surf_network_model->action_state_set((surf_action_t) action,
                                           SURF_ACTION_DONE);
      if(gap_remove) gap_remove(action);
    }
  }

  return;
}

static void net_update_actions_state_lazy(double now, double delta)
{
  surf_action_network_CM02_t action = NULL;

  while ((xbt_heap_size(net_action_heap) > 0)
         && (double_equals(xbt_heap_maxkey(net_action_heap), now))) {
    action = xbt_heap_pop(net_action_heap);
    XBT_DEBUG("Action %p: finish", action);
    GENERIC_ACTION(action).finish = surf_get_clock();

    // if I am wearing a latency heat
    if( action->hat ==  LATENCY){
        lmm_update_variable_weight(network_maxmin_system, action->variable,
                                           action->weight);
        heap_remove(action);
        action->last_update = surf_get_clock();

    // if I am wearing a max_duration or normal hat
    }else if( action->hat == MAX_DURATION || action->hat == NORMAL ){
        // no need to communicate anymore
        // assume that flows that reached max_duration have remaining of 0
        GENERIC_ACTION(action).remains = 0;
        action->generic_action.finish = surf_get_clock();
              surf_network_model->action_state_set((surf_action_t) action,
                                                   SURF_ACTION_DONE);
        heap_remove(action);
    }
  }
  return;
}

static void net_update_resource_state(void *id,
                                      tmgr_trace_event_t event_type,
                                      double value, double date)
{
  link_CM02_t nw_link = id;
  /*   printf("[" "%lg" "] Asking to update network card \"%s\" with value " */
  /*     "%lg" " for event %p\n", surf_get_clock(), nw_link->name, */
  /*     value, event_type); */

  if (event_type == nw_link->lmm_resource.power.event) {
    double delta =
        sg_weight_S_parameter / value - sg_weight_S_parameter /
        (nw_link->lmm_resource.power.peak *
         nw_link->lmm_resource.power.scale);
    lmm_variable_t var = NULL;
    lmm_element_t elem = NULL;
    surf_action_network_CM02_t action = NULL;

    nw_link->lmm_resource.power.peak = value;
    lmm_update_constraint_bound(network_maxmin_system,
                                nw_link->lmm_resource.constraint,
                                sg_bandwidth_factor *
                                (nw_link->lmm_resource.power.peak *
                                 nw_link->lmm_resource.power.scale));
#ifdef HAVE_TRACING
    TRACE_surf_link_set_bandwidth(date, (char *)(((nw_link->lmm_resource).generic_resource).name),
                                  sg_bandwidth_factor *
                                  (nw_link->lmm_resource.power.peak *
                                   nw_link->lmm_resource.power.scale));
#endif
    if (sg_weight_S_parameter > 0) {
      while ((var = lmm_get_var_from_cnst
              (network_maxmin_system, nw_link->lmm_resource.constraint,
               &elem))) {
        action = lmm_variable_id(var);
        action->weight += delta;
        if (!(action->suspended))
          lmm_update_variable_weight(network_maxmin_system,
                                     action->variable, action->weight);
      }
    }
    if (tmgr_trace_event_free(event_type))
      nw_link->lmm_resource.power.event = NULL;
  } else if (event_type == nw_link->lat_event) {
    double delta = value - nw_link->lat_current;
    lmm_variable_t var = NULL;
    lmm_element_t elem = NULL;
    surf_action_network_CM02_t action = NULL;

    nw_link->lat_current = value;
    while ((var = lmm_get_var_from_cnst
            (network_maxmin_system, nw_link->lmm_resource.constraint,
             &elem))) {
      action = lmm_variable_id(var);
      action->lat_current += delta;
      action->weight += delta;
      if (action->rate < 0)
        lmm_update_variable_bound(network_maxmin_system, action->variable,
                                  sg_tcp_gamma / (2.0 *
                                                  action->lat_current));
      else {
        lmm_update_variable_bound(network_maxmin_system, action->variable,
                                  min(action->rate,
                                      sg_tcp_gamma / (2.0 *
                                                      action->lat_current)));

        if (action->rate < sg_tcp_gamma / (2.0 * action->lat_current)) {
          XBT_INFO("Flow is limited BYBANDWIDTH");
        } else {
          XBT_INFO("Flow is limited BYLATENCY, latency of flow is %f",
                action->lat_current);
        }
      }
      if (!(action->suspended))
        lmm_update_variable_weight(network_maxmin_system, action->variable,
                                   action->weight);

    }
    if (tmgr_trace_event_free(event_type))
      nw_link->lat_event = NULL;
  } else if (event_type == nw_link->lmm_resource.state_event) {
    if (value > 0)
      nw_link->lmm_resource.state_current = SURF_RESOURCE_ON;
    else {
      lmm_constraint_t cnst = nw_link->lmm_resource.constraint;
      lmm_variable_t var = NULL;
      lmm_element_t elem = NULL;

      nw_link->lmm_resource.state_current = SURF_RESOURCE_OFF;
      while ((var = lmm_get_var_from_cnst
              (network_maxmin_system, cnst, &elem))) {
        surf_action_t action = lmm_variable_id(var);

        if (surf_action_state_get(action) == SURF_ACTION_RUNNING ||
            surf_action_state_get(action) == SURF_ACTION_READY) {
          action->finish = date;
          surf_network_model->action_state_set(action, SURF_ACTION_FAILED);
        }
      }
    }
    if (tmgr_trace_event_free(event_type))
      nw_link->lmm_resource.state_event = NULL;
  } else {
    XBT_CRITICAL("Unknown event ! \n");
    xbt_abort();
  }

  XBT_DEBUG("There were a resource state event, need to update actions related to the constraint (%p)", nw_link->lmm_resource.constraint);
  return;
}


static surf_action_t net_communicate(const char *src_name,
                                     const char *dst_name, double size,
                                     double rate)
{
  unsigned int i;
  link_CM02_t link;
  int failed = 0;
  surf_action_network_CM02_t action = NULL;
  double bandwidth_bound;
  double latency=0.0;
  xbt_dynar_t back_route = NULL;
  int constraints_per_variable = 0;

  xbt_dynar_t route=xbt_dynar_new(global_routing->size_of_link,NULL);

  XBT_IN("(%s,%s,%g,%g)", src_name, dst_name, size, rate);

  routing_get_route_and_latency(src_name, dst_name, &route, &latency);
  xbt_assert(!xbt_dynar_is_empty(route) || latency,
              "You're trying to send data from %s to %s but there is no connection at all between these two hosts.",
              src_name, dst_name);

  xbt_dynar_foreach(route, i, link) {
    if (link->lmm_resource.state_current == SURF_RESOURCE_OFF) {
      failed = 1;
      break;
    }
  }
  if (sg_network_crosstraffic == 1) {
    routing_get_route_and_latency(dst_name, src_name, &back_route,NULL);
    xbt_dynar_foreach(back_route, i, link) {
      if (link->lmm_resource.state_current == SURF_RESOURCE_OFF) {
        failed = 1;
        break;
      }
    }
  }

  action =
      surf_action_new(sizeof(s_surf_action_network_CM02_t), size,
                      surf_network_model, failed);
#ifdef HAVE_LATENCY_BOUND_TRACKING
  (action->generic_action).latency_limited = 0;
#endif
  action->weight = action->latency = latency;

  xbt_swag_insert(action, action->generic_action.state_set);
  action->rate = rate;
  if(network_update_mechanism == UM_LAZY){
    action->index_heap = -1;
    action->last_update = surf_get_clock();
  }

  bandwidth_bound = -1.0;
  if(sg_weight_S_parameter>0) {
    xbt_dynar_foreach(route, i, link) {
      action->weight +=
          sg_weight_S_parameter /
          (link->lmm_resource.power.peak * link->lmm_resource.power.scale);
    }
  }
  xbt_dynar_foreach(route, i, link) {
    double bb = bandwidth_factor_callback(size) *
        (link->lmm_resource.power.peak * link->lmm_resource.power.scale);
    bandwidth_bound = (bandwidth_bound < 0.0)?bb:min(bandwidth_bound,bb);
  }

  action->lat_current = action->latency;
  action->latency *= latency_factor_callback(size);
  action->rate =
      bandwidth_constraint_callback(action->rate, bandwidth_bound,
                                        size);
  if(gap_append) {
    xbt_assert(!xbt_dynar_is_empty(route),"Using a model with a gap (e.g., SMPI) with a platform without links (e.g. vivaldi)!!!");

    link = *(link_CM02_t*)xbt_dynar_get_ptr(route, 0);
    gap_append(size, link, action);
    XBT_DEBUG("Comm %p: %s -> %s gap=%f (lat=%f)",
           action, src_name, dst_name, action->sender.gap, action->latency);
  }

  constraints_per_variable = xbt_dynar_length(route);
  if (back_route != NULL)
    constraints_per_variable += xbt_dynar_length(back_route);

  if (action->latency > 0){
      action->variable =
        lmm_variable_new(network_maxmin_system, action, 0.0, -1.0,
                         constraints_per_variable);
    if(network_update_mechanism == UM_LAZY){
      // add to the heap the event when the latency is payed
      XBT_DEBUG("Added action (%p) one latency event at date %f", action, action->latency + action->last_update);
      heap_insert(action, action->latency + action->last_update, xbt_dynar_is_empty(route)?NORMAL:LATENCY);
    }
  } else
    action->variable =
        lmm_variable_new(network_maxmin_system, action, 1.0, -1.0,
                         constraints_per_variable);

  if (action->rate < 0) {
    lmm_update_variable_bound(network_maxmin_system, action->variable,
        (action->lat_current > 0)?
            sg_tcp_gamma / (2.0 * action->lat_current)  :-1.0);
  } else {
    lmm_update_variable_bound(network_maxmin_system, action->variable,
        (action->lat_current > 0)?
            min(action->rate, sg_tcp_gamma / (2.0 * action->lat_current))
            :action->rate);
  }

  xbt_dynar_foreach(route, i, link) {
    lmm_expand(network_maxmin_system, link->lmm_resource.constraint,
               action->variable, 1.0);
  }

  if (sg_network_crosstraffic == 1) {
    XBT_DEBUG("Fullduplex active adding backward flow using 5%%");
    xbt_dynar_foreach(back_route, i, link) {
      lmm_expand(network_maxmin_system, link->lmm_resource.constraint,
                 action->variable, .05);
    }
  }

#ifdef HAVE_TRACING
  if (TRACE_is_enabled()) {
    action->src_name = xbt_strdup(src_name);
    action->dst_name = xbt_strdup(dst_name);
  } else {
    action->src_name = action->dst_name = NULL;
  }
#endif

  xbt_dynar_free(&route);
  XBT_OUT();

  return (surf_action_t) action;
}

static xbt_dynar_t net_get_route(const char *src, const char *dst)
{
  xbt_dynar_t route=NULL;
  routing_get_route_and_latency(src, dst,&route,NULL);
  return route;
}

static double net_get_link_bandwidth(const void *link)
{
  surf_resource_lmm_t lmm = (surf_resource_lmm_t) link;
  return lmm->power.peak * lmm->power.scale;
}

static double net_get_link_latency(const void *link)
{
  return ((link_CM02_t) link)->lat_current;
}

static int net_link_shared(const void *link)
{
  return
      lmm_constraint_is_shared(((surf_resource_lmm_t) link)->constraint);
}

static void net_action_suspend(surf_action_t action)
{
  ((surf_action_network_CM02_t) action)->suspended = 1;
  lmm_update_variable_weight(network_maxmin_system,
                             ((surf_action_network_CM02_t)
                              action)->variable, 0.0);

  if(network_update_mechanism == UM_LAZY)// remove action from the heap
    heap_remove((surf_action_network_CM02_t) action);
}

static void net_action_resume(surf_action_t action)
{
  if (((surf_action_network_CM02_t) action)->suspended) {
    lmm_update_variable_weight(network_maxmin_system,
                               ((surf_action_network_CM02_t)
                                action)->variable,
                               ((surf_action_network_CM02_t)
                                action)->weight);
    ((surf_action_network_CM02_t) action)->suspended = 0;
    if(network_update_mechanism == UM_LAZY)// remove action from the heap
      heap_remove((surf_action_network_CM02_t) action);
  }
}

static int net_action_is_suspended(surf_action_t action)
{
  return ((surf_action_network_CM02_t) action)->suspended;
}

void net_action_set_max_duration(surf_action_t action, double duration)
{
  action->max_duration = duration;
  if(network_update_mechanism == UM_LAZY)// remove action from the heap
    heap_remove((surf_action_network_CM02_t) action);
}

#ifdef HAVE_TRACING
static void net_action_set_category(surf_action_t action, const char *category)
{
  action->category = xbt_strdup (category);
}
#endif

static void net_finalize(void)
{
  surf_model_exit(surf_network_model);
  surf_network_model = NULL;

  lmm_system_free(network_maxmin_system);
  network_maxmin_system = NULL;

  if(network_update_mechanism == UM_LAZY){
    xbt_heap_free(net_action_heap);
    xbt_swag_free(net_modified_set);
  }
}

static void smpi_gap_append(double size, const link_CM02_t link, surf_action_network_CM02_t action) {
   const char* src = link->lmm_resource.generic_resource.name;
   xbt_fifo_t fifo;
   surf_action_network_CM02_t last_action;
   double bw;

   if(sg_sender_gap > 0.0) {
      if(!gap_lookup) {
         gap_lookup = xbt_dict_new();
      }
      fifo = (xbt_fifo_t)xbt_dict_get_or_null(gap_lookup, src);
      action->sender.gap = 0.0;
      if(fifo && xbt_fifo_size(fifo) > 0) {
         /* Compute gap from last send */
         last_action = (surf_action_network_CM02_t)xbt_fifo_get_item_content(xbt_fifo_get_last_item(fifo));
         bw = net_get_link_bandwidth(link);
         action->sender.gap = last_action->sender.gap + max(sg_sender_gap, last_action->sender.size / bw);
         action->latency += action->sender.gap;
      }
      /* Append action as last send */
      action->sender.link_name = link->lmm_resource.generic_resource.name;
      fifo = (xbt_fifo_t)xbt_dict_get_or_null(gap_lookup, action->sender.link_name);
      if(!fifo) {
         fifo = xbt_fifo_new();
         xbt_dict_set(gap_lookup, action->sender.link_name, fifo, NULL);
      }
      action->sender.fifo_item = xbt_fifo_push(fifo, action);
      action->sender.size = size;
   }
}

static void smpi_gap_remove(surf_action_network_CM02_t action) {
   xbt_fifo_t fifo;
   size_t size;

   if(sg_sender_gap > 0.0 && action->sender.link_name && action->sender.fifo_item) {
      fifo = (xbt_fifo_t)xbt_dict_get_or_null(gap_lookup, action->sender.link_name);
      xbt_fifo_remove_item(fifo, action->sender.fifo_item);
      size = xbt_fifo_size(fifo);
      if(size == 0) {
         xbt_fifo_free(fifo);
         xbt_dict_remove(gap_lookup, action->sender.link_name);
         size = xbt_dict_length(gap_lookup);
         if(size == 0) {
            xbt_dict_free(&gap_lookup);
         }
      }
   }
}

static void surf_network_model_init_internal(void)
{
  s_surf_action_network_CM02_t comm;
  surf_network_model = surf_model_init();

  surf_network_model->name = "network";
  surf_network_model->action_unref = net_action_unref;
  surf_network_model->action_cancel = net_action_cancel;
  surf_network_model->action_recycle = net_action_recycle;
  surf_network_model->get_remains = net_action_get_remains;
#ifdef HAVE_LATENCY_BOUND_TRACKING
  surf_network_model->get_latency_limited = net_get_link_latency_limited;
#endif

  surf_network_model->model_private->resource_used = net_resource_used;
  if(network_update_mechanism == UM_LAZY) {
    surf_network_model->model_private->share_resources = net_share_resources_lazy;
    surf_network_model->model_private->update_actions_state = net_update_actions_state_lazy;
  } else if(network_update_mechanism == UM_FULL) {
    surf_network_model->model_private->share_resources = net_share_resources_full;
    surf_network_model->model_private->update_actions_state = net_update_actions_state_full;
  }

  surf_network_model->model_private->update_resource_state =
		  net_update_resource_state;
  surf_network_model->model_private->finalize = net_finalize;

  surf_network_model->suspend = net_action_suspend;
  surf_network_model->resume = net_action_resume;
  surf_network_model->is_suspended = net_action_is_suspended;
  surf_cpu_model->set_max_duration = net_action_set_max_duration;

  surf_network_model->extension.network.communicate = net_communicate;
  surf_network_model->extension.network.get_route = net_get_route;
  surf_network_model->extension.network.get_link_bandwidth =
		  net_get_link_bandwidth;
  surf_network_model->extension.network.get_link_latency =
		  net_get_link_latency;
  surf_network_model->extension.network.link_shared = net_link_shared;
  surf_network_model->extension.network.add_traces = net_add_traces;
  surf_network_model->extension.network.create_resource =
		  net_create_resource;

 if (!network_maxmin_system)
    network_maxmin_system = lmm_system_new(selective_update);

 routing_model_create(sizeof(link_CM02_t),
      net_create_resource("__loopback__",
          498000000, NULL, 0.000015, NULL,
          SURF_RESOURCE_ON, NULL,
          SURF_LINK_FATPIPE, NULL));

  if(network_update_mechanism == UM_LAZY){
    net_action_heap = xbt_heap_new(8,NULL);
    xbt_heap_set_update_callback(net_action_heap, net_action_update_index_heap);
    net_modified_set =
        xbt_swag_new(xbt_swag_offset(comm, action_list_hookup));
  }
}

static void set_update_mechanism(void) {
  char *optim = xbt_cfg_get_string(_surf_cfg_set, "network/optim");
  int select = xbt_cfg_get_int(_surf_cfg_set, "network/maxmin_selective_update");

  if(!strcmp(optim,"Full")) {
    network_update_mechanism = UM_FULL;
    selective_update = select;
  } else if (!strcmp(optim,"Lazy")) {
    network_update_mechanism = UM_LAZY;
    selective_update = 1;
    xbt_assert((select==1) || (xbt_cfg_is_default_value(_surf_cfg_set,"network/maxmin_selective_update")),
        "Disabling selective update while using the lazy update mechanism is dumb!");
  } else {
    xbt_die("Unsupported optimization (%s) for this model",optim);
  }
}

/************************************************************************/
/* New model based on LV08 and experimental results of MPI ping-pongs   */
/************************************************************************/
/* @Inproceedings{smpi_ipdps, */
/*  author={Pierre-Nicolas Clauss and Mark Stillwell and Stéphane Genaud and Frédéric Suter and Henri Casanova and Martin Quinson}, */
/*  title={Single Node On-Line Simulation of {MPI} Applications with SMPI}, */
/*  booktitle={25th IEEE International Parallel and Distributed Processing Symposium (IPDPS'11)}, */
/*  address={Anchorage (Alaska) USA}, */
/*  month=may, */
/*  year={2011} */
/*  } */
void surf_network_model_init_SMPI(void)
{

  if (surf_network_model)
    return;
  set_update_mechanism();

  surf_network_model_init_internal();
  latency_factor_callback = &smpi_latency_factor;
  bandwidth_factor_callback = &smpi_bandwidth_factor;
  bandwidth_constraint_callback = &smpi_bandwidth_constraint;
  gap_append = &smpi_gap_append;
  gap_remove = &smpi_gap_remove;
  net_define_callbacks();
  xbt_dynar_push(model_list, &surf_network_model);
  network_solve = lmm_solve;

  xbt_cfg_setdefault_double(_surf_cfg_set, "network/sender_gap", 10e-6);
  xbt_cfg_setdefault_double(_surf_cfg_set, "network/weight_S", 8775);
}

/************************************************************************/
/* New model based on optimizations discussed during Pedro Velho's thesis*/
/************************************************************************/
/* @techreport{VELHO:2011:HAL-00646896:1, */
/*      url = {http://hal.inria.fr/hal-00646896/en/}, */
/*      title = {{Flow-level network models: have we reached the limits?}}, */
/*      author = {Velho, Pedro and Schnorr, Lucas and Casanova, Henri and Legrand, Arnaud}, */
/*      type = {Rapport de recherche}, */
/*      institution = {INRIA}, */
/*      number = {RR-7821}, */
/*      year = {2011}, */
/*      month = Nov, */
/*      pdf = {http://hal.inria.fr/hal-00646896/PDF/rr-validity.pdf}, */
/*  } */
void surf_network_model_init_LegrandVelho(void)
{
  if (surf_network_model)
    return;

  set_update_mechanism();

  surf_network_model_init_internal();
  net_define_callbacks();
  xbt_dynar_push(model_list, &surf_network_model);
  network_solve = lmm_solve;

  xbt_cfg_setdefault_double(_surf_cfg_set, "network/latency_factor", 10.4); // 13.01 when callibration is done without phase effects
  xbt_cfg_setdefault_double(_surf_cfg_set, "network/bandwidth_factor",0.92);// 0.97 when callibration is done without phase effects
  xbt_cfg_setdefault_double(_surf_cfg_set, "network/weight_S", 8775);       // 20537 when callibration is done without phase effects
}

/***************************************************************************/
/* The nice TCP sharing model designed by Loris Marchal and Henri Casanova */
/***************************************************************************/
/* @TechReport{      rr-lip2002-40, */
/*   author        = {Henri Casanova and Loris Marchal}, */
/*   institution   = {LIP}, */
/*   title         = {A Network Model for Simulation of Grid Application}, */
/*   number        = {2002-40}, */
/*   month         = {oct}, */
/*   year          = {2002} */
/* } */
void surf_network_model_init_CM02(void)
{

  if (surf_network_model)
    return;

  set_update_mechanism();
  surf_network_model_init_internal();
  net_define_callbacks();
  xbt_dynar_push(model_list, &surf_network_model);
  network_solve = lmm_solve;

  xbt_cfg_setdefault_double(_surf_cfg_set, "network/latency_factor", 1.0);
  xbt_cfg_setdefault_double(_surf_cfg_set, "network/bandwidth_factor", 1.0);
  xbt_cfg_setdefault_double(_surf_cfg_set, "network/weight_S", 0.0);
}

/***************************************************************************/
/* The models from Steven H. Low                                           */
/***************************************************************************/
/* @article{Low03,                                                         */
/*   author={Steven H. Low},                                               */
/*   title={A Duality Model of {TCP} and Queue Management Algorithms},     */
/*   year={2003},                                                          */
/*   journal={{IEEE/ACM} Transactions on Networking},                      */
/*    volume={11}, number={4},                                             */
/*  }                                                                      */
void surf_network_model_init_Reno(void)
{
  if (surf_network_model)
    return;

  set_update_mechanism();
  surf_network_model_init_internal();
  net_define_callbacks();

  xbt_dynar_push(model_list, &surf_network_model);
  lmm_set_default_protocol_function(func_reno_f, func_reno_fp,
                                    func_reno_fpi);
  network_solve = lagrange_solve;

  xbt_cfg_setdefault_double(_surf_cfg_set, "network/latency_factor", 10.4);
  xbt_cfg_setdefault_double(_surf_cfg_set, "network/bandwidth_factor",
                            0.92);
  xbt_cfg_setdefault_double(_surf_cfg_set, "network/weight_S", 8775);
}


void surf_network_model_init_Reno2(void)
{
  if (surf_network_model)
    return;

  set_update_mechanism();
  surf_network_model_init_internal();
  net_define_callbacks();

  xbt_dynar_push(model_list, &surf_network_model);
  lmm_set_default_protocol_function(func_reno2_f, func_reno2_fp,
                                    func_reno2_fpi);
  network_solve = lagrange_solve;

  xbt_cfg_setdefault_double(_surf_cfg_set, "network/latency_factor", 10.4);
  xbt_cfg_setdefault_double(_surf_cfg_set, "network/bandwidth_factor",
                            0.92);
  xbt_cfg_setdefault_double(_surf_cfg_set, "network/weight_S_parameter",
                            8775);
}

void surf_network_model_init_Vegas(void)
{
  if (surf_network_model)
    return;

  set_update_mechanism();
  surf_network_model_init_internal();
  net_define_callbacks();

  xbt_dynar_push(model_list, &surf_network_model);
  lmm_set_default_protocol_function(func_vegas_f, func_vegas_fp,
                                    func_vegas_fpi);
  network_solve = lagrange_solve;

  xbt_cfg_setdefault_double(_surf_cfg_set, "network/latency_factor", 10.4);
  xbt_cfg_setdefault_double(_surf_cfg_set, "network/bandwidth_factor",
                            0.92);
  xbt_cfg_setdefault_double(_surf_cfg_set, "network/weight_S", 8775);
}<|MERGE_RESOLUTION|>--- conflicted
+++ resolved
@@ -98,26 +98,6 @@
   return rate;
 }
 
-<<<<<<< HEAD
-/**--------- <copy/paste C code snippet in surf/network.c> -------------
-  * produced by:
-  * ./regression2.py ./pingpong-in.dat 0.15 100 2 2.4e-5 1.25e8
-  * outliers: 65
-  * gnuplot: 
-    plot "./pingpong-in.dat" using 1:2 with lines title "data", \
-        (x >= 65472) ? 0.00850436*x+558.894 : \
-        (x >= 15424) ? 0.0114635*x+167.446 : \
-        (x >= 9376) ? 0.0136219*x+124.464 : \
-        (x >= 5776) ? 0.00735707*x+105.022 : \
-        (x >= 3484) ? 0.0103235*x+90.2886 : \
-        (x >= 1426) ? 0.0131384*x+77.3159 : \
-        (x >= 732) ? 0.0233927*x+93.6146 : \
-        (x >= 257) ? 0.0236608*x+93.7637 : \
-        (x >= 0) ? 0.00985119*x+96.704 : \
-        1.0 with lines title "piecewise function"
-  *-------------------------------------------------------------------*/
-=======
-
 /**********************/
 /*   SMPI callbacks   */
 /**********************/
@@ -127,7 +107,6 @@
   if (size <= 1024.0) {
     return 1.0056;
   }
->>>>>>> d7de2f8e
 
 static double smpi_bandwidth_factor(double size)
 {
