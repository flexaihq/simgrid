/* Copyright (c) 2013-2018. The SimGrid Team. All rights reserved.          */

/* This program is free software; you can redistribute it and/or modify it
 * under the terms of the license (GNU LGPL) which comes with this package. */

#include <algorithm>

#include "network_cm02.hpp"
#include "simgrid/s4u/Host.hpp"
#include "simgrid/sg_config.h"
#include "src/instr/instr_private.hpp" // TRACE_is_enabled(). FIXME: remove by subscribing tracing to the surf signals
#include "src/kernel/lmm/maxmin.hpp"

XBT_LOG_EXTERNAL_DEFAULT_CATEGORY(surf_network);

double sg_latency_factor = 1.0; /* default value; can be set by model or from command line */
double sg_bandwidth_factor = 1.0;       /* default value; can be set by model or from command line */
double sg_weight_S_parameter = 0.0;     /* default value; can be set by model or from command line */

double sg_tcp_gamma = 0.0;
int sg_network_crosstraffic = 0;

/************************************************************************/
/* New model based on optimizations discussed during Pedro Velho's thesis*/
/************************************************************************/
/* @techreport{VELHO:2011:HAL-00646896:1, */
/*      url = {http://hal.inria.fr/hal-00646896/en/}, */
/*      title = {{Flow-level network models: have we reached the limits?}}, */
/*      author = {Velho, Pedro and Schnorr, Lucas and Casanova, Henri and Legrand, Arnaud}, */
/*      type = {Rapport de recherche}, */
/*      institution = {INRIA}, */
/*      number = {RR-7821}, */
/*      year = {2011}, */
/*      month = Nov, */
/*      pdf = {http://hal.inria.fr/hal-00646896/PDF/rr-validity.pdf}, */
/*  } */
void surf_network_model_init_LegrandVelho()
{
  if (surf_network_model)
    return;

  surf_network_model = new simgrid::surf::NetworkCm02Model();
  all_existing_models->push_back(surf_network_model);

  xbt_cfg_setdefault_double("network/latency-factor",      13.01);
  xbt_cfg_setdefault_double("network/bandwidth-factor",     0.97);
  xbt_cfg_setdefault_double("network/weight-S",         20537);
}

/***************************************************************************/
/* The nice TCP sharing model designed by Loris Marchal and Henri Casanova */
/***************************************************************************/
/* @TechReport{      rr-lip2002-40, */
/*   author        = {Henri Casanova and Loris Marchal}, */
/*   institution   = {LIP}, */
/*   title         = {A Network Model for Simulation of Grid Application}, */
/*   number        = {2002-40}, */
/*   month         = {oct}, */
/*   year          = {2002} */
/* } */
void surf_network_model_init_CM02()
{

  if (surf_network_model)
    return;

  xbt_cfg_setdefault_double("network/latency-factor",   1.0);
  xbt_cfg_setdefault_double("network/bandwidth-factor", 1.0);
  xbt_cfg_setdefault_double("network/weight-S",         0.0);

  surf_network_model = new simgrid::surf::NetworkCm02Model();
  all_existing_models->push_back(surf_network_model);
}

/***************************************************************************/
/* The models from Steven H. Low                                           */
/***************************************************************************/
/* @article{Low03,                                                         */
/*   author={Steven H. Low},                                               */
/*   title={A Duality Model of {TCP} and Queue Management Algorithms},     */
/*   year={2003},                                                          */
/*   journal={{IEEE/ACM} Transactions on Networking},                      */
/*    volume={11}, number={4},                                             */
/*  }                                                                      */
void surf_network_model_init_Reno()
{
  if (surf_network_model)
    return;

  set_default_protocol_function(simgrid::kernel::lmm::func_reno_f, simgrid::kernel::lmm::func_reno_fp,
                                simgrid::kernel::lmm::func_reno_fpi);

  xbt_cfg_setdefault_double("network/latency-factor", 13.01);
  xbt_cfg_setdefault_double("network/bandwidth-factor", 0.97);
  xbt_cfg_setdefault_double("network/weight-S", 20537);

  surf_network_model = new simgrid::surf::NetworkCm02Model(&simgrid::kernel::lmm::make_new_lagrange_system);
  all_existing_models->push_back(surf_network_model);
}


void surf_network_model_init_Reno2()
{
  if (surf_network_model)
    return;

  set_default_protocol_function(simgrid::kernel::lmm::func_reno2_f, simgrid::kernel::lmm::func_reno2_fp,
                                simgrid::kernel::lmm::func_reno2_fpi);

  xbt_cfg_setdefault_double("network/latency-factor", 13.01);
  xbt_cfg_setdefault_double("network/bandwidth-factor", 0.97);
  xbt_cfg_setdefault_double("network/weight-S", 20537);

  surf_network_model = new simgrid::surf::NetworkCm02Model(&simgrid::kernel::lmm::make_new_lagrange_system);
  all_existing_models->push_back(surf_network_model);
}

void surf_network_model_init_Vegas()
{
  if (surf_network_model)
    return;

  set_default_protocol_function(simgrid::kernel::lmm::func_vegas_f, simgrid::kernel::lmm::func_vegas_fp,
                                simgrid::kernel::lmm::func_vegas_fpi);

  xbt_cfg_setdefault_double("network/latency-factor", 13.01);
  xbt_cfg_setdefault_double("network/bandwidth-factor", 0.97);
  xbt_cfg_setdefault_double("network/weight-S", 20537);

  surf_network_model = new simgrid::surf::NetworkCm02Model(&simgrid::kernel::lmm::make_new_lagrange_system);
  all_existing_models->push_back(surf_network_model);
}

namespace simgrid {
namespace surf {

NetworkCm02Model::NetworkCm02Model(kernel::lmm::System* (*make_new_lmm_system)(bool)) : NetworkModel()
{
  std::string optim = xbt_cfg_get_string("network/optim");
  bool select = xbt_cfg_get_boolean("network/maxmin-selective-update");

  if (optim == "Full") {
    setUpdateMechanism(kernel::resource::Model::UpdateAlgo::Full);
  } else if (optim == "Lazy") {
    xbt_assert(select || xbt_cfg_is_default_value("network/maxmin-selective-update"),
               "You cannot disable network selective update when using the lazy update mechanism");
    select = true;
<<<<<<< HEAD
    setUpdateMechanism(kernel::resource::Model::UpdateAlgo::Lazy);
    xbt_assert(select || (xbt_cfg_is_default_value("network/maxmin-selective-update")),
               "You cannot disable selective update when using the lazy update mechanism");
=======
    setUpdateMechanism(UM_LAZY);
>>>>>>> 39d24b63
  } else {
    xbt_die("Unsupported optimization (%s) for this model. Accepted: Full, Lazy.", optim.c_str());
  }

  set_maxmin_system(make_new_lmm_system(select));
  loopback_     = NetworkCm02Model::createLink("__loopback__", 498000000, 0.000015, SURF_LINK_FATPIPE);

<<<<<<< HEAD
  if (getUpdateMechanism() == kernel::resource::Model::UpdateAlgo::Lazy)
    maxmin_system_->modified_set_ = new kernel::resource::Action::ModifiedSet();
}

NetworkCm02Model::NetworkCm02Model(void (*specificSolveFun)(kernel::lmm::System* self)) : NetworkCm02Model()
{
  maxmin_system_->solve_fun = specificSolveFun;
=======
  if (getUpdateMechanism() == UM_LAZY)
    get_maxmin_system()->modified_set_ = new kernel::resource::Action::ModifiedSet();
>>>>>>> 39d24b63
}

LinkImpl* NetworkCm02Model::createLink(const std::string& name, double bandwidth, double latency,
                                       e_surf_link_sharing_policy_t policy)
{
  return new NetworkCm02Link(this, name, bandwidth, latency, policy, get_maxmin_system());
}

void NetworkCm02Model::update_actions_state_lazy(double now, double /*delta*/)
{
  while (not actionHeapIsEmpty() && double_equals(actionHeapTopDate(), now, sg_surf_precision)) {

    NetworkCm02Action* action = static_cast<NetworkCm02Action*>(actionHeapPop());
    XBT_DEBUG("Something happened to action %p", action);
    if (TRACE_is_enabled()) {
      int n = action->get_variable()->get_number_of_constraint();

      for (int i = 0; i < n; i++){
        kernel::lmm::Constraint* constraint = action->get_variable()->get_constraint(i);
        NetworkCm02Link* link       = static_cast<NetworkCm02Link*>(constraint->get_id());
        double value = action->get_variable()->get_value() * action->get_variable()->get_constraint_weight(i);
        TRACE_surf_link_set_utilization(link->getCname(), action->get_category(), value, action->get_last_update(),
                                        now - action->get_last_update());
      }
    }

    // if I am wearing a latency hat
    if (action->get_type() == kernel::resource::Action::Type::LATENCY) {
      XBT_DEBUG("Latency paid for action %p. Activating", action);
      get_maxmin_system()->update_variable_weight(action->get_variable(), action->weight_);
      action->heapRemove();
      action->set_last_update();

      // if I am wearing a max_duration or normal hat
    } else if (action->get_type() == kernel::resource::Action::Type::MAX_DURATION ||
               action->get_type() == kernel::resource::Action::Type::NORMAL) {
      // no need to communicate anymore
      // assume that flows that reached max_duration have remaining of 0
      XBT_DEBUG("Action %p finished", action);
      action->finish(kernel::resource::Action::State::done);
      action->heapRemove();
    }
  }
}

void NetworkCm02Model::update_actions_state_full(double now, double delta)
{
  for (auto it = std::begin(*get_running_action_set()); it != std::end(*get_running_action_set());) {
    NetworkCm02Action& action = static_cast<NetworkCm02Action&>(*it);
    ++it; // increment iterator here since the following calls to action.finish() may invalidate it
    XBT_DEBUG("Something happened to action %p", &action);
    double deltap = delta;
    if (action.latency_ > 0) {
      if (action.latency_ > deltap) {
        double_update(&action.latency_, deltap, sg_surf_precision);
        deltap = 0.0;
      } else {
        double_update(&deltap, action.latency_, sg_surf_precision);
        action.latency_ = 0.0;
      }
      if (action.latency_ <= 0.0 && not action.is_suspended())
        get_maxmin_system()->update_variable_weight(action.get_variable(), action.weight_);
    }
    if (TRACE_is_enabled()) {
      int n = action.get_variable()->get_number_of_constraint();
      for (int i = 0; i < n; i++) {
        kernel::lmm::Constraint* constraint = action.get_variable()->get_constraint(i);
        NetworkCm02Link* link = static_cast<NetworkCm02Link*>(constraint->get_id());
        TRACE_surf_link_set_utilization(
            link->getCname(), action.get_category(),
            (action.get_variable()->get_value() * action.get_variable()->get_constraint_weight(i)),
            action.get_last_update(), now - action.get_last_update());
      }
    }
    if (not action.get_variable()->get_number_of_constraint()) {
      /* There is actually no link used, hence an infinite bandwidth. This happens often when using models like
       * vivaldi. In such case, just make sure that the action completes immediately.
       */
      action.update_remains(action.get_remains());
    }
    action.update_remains(action.get_variable()->get_value() * delta);

    if (action.get_max_duration() > NO_MAX_DURATION)
      action.update_max_duration(delta);

    if (((action.get_remains() <= 0) && (action.get_variable()->get_weight() > 0)) ||
        ((action.get_max_duration() > NO_MAX_DURATION) && (action.get_max_duration() <= 0))) {
      action.finish(kernel::resource::Action::State::done);
    }
  }
}

kernel::resource::Action* NetworkCm02Model::communicate(s4u::Host* src, s4u::Host* dst, double size, double rate)
{
  int failed = 0;
  double latency = 0.0;
  std::vector<LinkImpl*> back_route;
  std::vector<LinkImpl*> route;

  XBT_IN("(%s,%s,%g,%g)", src->getCname(), dst->getCname(), size, rate);

  src->routeTo(dst, route, &latency);
  xbt_assert(not route.empty() || latency,
             "You're trying to send data from %s to %s but there is no connecting path between these two hosts.",
             src->getCname(), dst->getCname());

  for (auto const& link : route)
    if (link->isOff())
      failed = 1;

  if (sg_network_crosstraffic == 1) {
    dst->routeTo(src, back_route, nullptr);
    for (auto const& link : back_route)
      if (link->isOff())
        failed = 1;
  }

  NetworkCm02Action *action = new NetworkCm02Action(this, size, failed);
  action->weight_ = latency;
  action->latency_ = latency;
  action->rate_ = rate;
  if (getUpdateMechanism() == kernel::resource::Model::UpdateAlgo::Lazy) {
    action->set_last_update();
  }

  double bandwidth_bound = -1.0;
  if (sg_weight_S_parameter > 0)
    for (auto const& link : route)
      action->weight_ += sg_weight_S_parameter / link->bandwidth();

  for (auto const& link : route) {
    double bb       = bandwidthFactor(size) * link->bandwidth();
    bandwidth_bound = (bandwidth_bound < 0.0) ? bb : std::min(bandwidth_bound, bb);
  }

  action->latCurrent_ = action->latency_;
  action->latency_ *= latencyFactor(size);
  action->rate_ = bandwidthConstraint(action->rate_, bandwidth_bound, size);

  int constraints_per_variable = route.size();
  constraints_per_variable += back_route.size();

  if (action->latency_ > 0) {
<<<<<<< HEAD
    action->set_variable(maxmin_system_->variable_new(action, 0.0, -1.0, constraints_per_variable));
    if (getUpdateMechanism() == kernel::resource::Model::UpdateAlgo::Lazy) {
=======
    action->set_variable(get_maxmin_system()->variable_new(action, 0.0, -1.0, constraints_per_variable));
    if (getUpdateMechanism() == UM_LAZY) {
>>>>>>> 39d24b63
      // add to the heap the event when the latency is payed
      XBT_DEBUG("Added action (%p) one latency event at date %f", action, action->latency_ + action->get_last_update());
      action->heapInsert(action->latency_ + action->get_last_update(), route.empty()
                                                                           ? kernel::resource::Action::Type::NORMAL
                                                                           : kernel::resource::Action::Type::LATENCY);
    }
  } else
    action->set_variable(get_maxmin_system()->variable_new(action, 1.0, -1.0, constraints_per_variable));

  if (action->rate_ < 0) {
    get_maxmin_system()->update_variable_bound(
        action->get_variable(), (action->latCurrent_ > 0) ? sg_tcp_gamma / (2.0 * action->latCurrent_) : -1.0);
  } else {
    get_maxmin_system()->update_variable_bound(action->get_variable(),
                                               (action->latCurrent_ > 0)
                                                   ? std::min(action->rate_, sg_tcp_gamma / (2.0 * action->latCurrent_))
                                                   : action->rate_);
  }

  for (auto const& link : route)
    get_maxmin_system()->expand(link->constraint(), action->get_variable(), 1.0);

  if (not back_route.empty()) { //  sg_network_crosstraffic was activated
    XBT_DEBUG("Crosstraffic active adding backward flow using 5%%");
    for (auto const& link : back_route)
      get_maxmin_system()->expand(link->constraint(), action->get_variable(), .05);

    // Change concurrency_share here, if you want that cross-traffic is included in the SURF concurrency
    // (You would also have to change simgrid::kernel::lmm::Element::get_concurrency())
    // action->getVariable()->set_concurrency_share(2)
  }
  XBT_OUT();

  simgrid::s4u::Link::onCommunicate(action, src, dst);
  return action;
}

/************
 * Resource *
 ************/
NetworkCm02Link::NetworkCm02Link(NetworkCm02Model* model, const std::string& name, double bandwidth, double latency,
                                 e_surf_link_sharing_policy_t policy, kernel::lmm::System* system)
    : LinkImpl(model, name, system->constraint_new(this, sg_bandwidth_factor * bandwidth))
{
  bandwidth_.scale = 1.0;
  bandwidth_.peak  = bandwidth;

  latency_.scale = 1.0;
  latency_.peak  = latency;

  if (policy == SURF_LINK_FATPIPE)
    constraint()->unshare();

  simgrid::s4u::Link::onCreation(this->piface_);
}

void NetworkCm02Link::apply_event(tmgr_trace_event_t triggered, double value)
{
  /* Find out which of my iterators was triggered, and react accordingly */
  if (triggered == bandwidth_.event) {
    setBandwidth(value);
    tmgr_trace_event_unref(&bandwidth_.event);

  } else if (triggered == latency_.event) {
    setLatency(value);
    tmgr_trace_event_unref(&latency_.event);

  } else if (triggered == stateEvent_) {
    if (value > 0)
      turnOn();
    else {
      kernel::lmm::Variable* var = nullptr;
      const_lmm_element_t elem = nullptr;
      double now               = surf_get_clock();

      turnOff();
      while ((var = constraint()->get_variable(&elem))) {
        kernel::resource::Action* action = static_cast<kernel::resource::Action*>(var->get_id());

        if (action->get_state() == kernel::resource::Action::State::running ||
            action->get_state() == kernel::resource::Action::State::ready) {
          action->set_finish_time(now);
          action->set_state(kernel::resource::Action::State::failed);
        }
      }
    }
    tmgr_trace_event_unref(&stateEvent_);
  } else {
    xbt_die("Unknown event!\n");
  }

  XBT_DEBUG("There was a resource state event, need to update actions related to the constraint (%p)", constraint());
}

void NetworkCm02Link::setBandwidth(double value)
{
  bandwidth_.peak = value;

  model()->get_maxmin_system()->update_constraint_bound(constraint(),
                                                        sg_bandwidth_factor * (bandwidth_.peak * bandwidth_.scale));
  TRACE_surf_link_set_bandwidth(surf_get_clock(), getCname(), sg_bandwidth_factor * bandwidth_.peak * bandwidth_.scale);

  if (sg_weight_S_parameter > 0) {
    double delta = sg_weight_S_parameter / value - sg_weight_S_parameter / (bandwidth_.peak * bandwidth_.scale);

    kernel::lmm::Variable* var;
    const_lmm_element_t elem     = nullptr;
    const_lmm_element_t nextelem = nullptr;
    int numelem                  = 0;
    while ((var = constraint()->get_variable_safe(&elem, &nextelem, &numelem))) {
      NetworkCm02Action* action = static_cast<NetworkCm02Action*>(var->get_id());
      action->weight_ += delta;
      if (not action->is_suspended())
        model()->get_maxmin_system()->update_variable_weight(action->get_variable(), action->weight_);
    }
  }
}

void NetworkCm02Link::setLatency(double value)
{
  double delta                 = value - latency_.peak;
  kernel::lmm::Variable* var   = nullptr;
  const_lmm_element_t elem     = nullptr;
  const_lmm_element_t nextelem = nullptr;
  int numelem                  = 0;

  latency_.peak = value;

  while ((var = constraint()->get_variable_safe(&elem, &nextelem, &numelem))) {
    NetworkCm02Action* action = static_cast<NetworkCm02Action*>(var->get_id());
    action->latCurrent_ += delta;
    action->weight_ += delta;
    if (action->rate_ < 0)
      model()->get_maxmin_system()->update_variable_bound(action->get_variable(),
                                                          sg_tcp_gamma / (2.0 * action->latCurrent_));
    else {
      model()->get_maxmin_system()->update_variable_bound(
          action->get_variable(), std::min(action->rate_, sg_tcp_gamma / (2.0 * action->latCurrent_)));

      if (action->rate_ < sg_tcp_gamma / (2.0 * action->latCurrent_)) {
        XBT_INFO("Flow is limited BYBANDWIDTH");
      } else {
        XBT_INFO("Flow is limited BYLATENCY, latency of flow is %f", action->latCurrent_);
      }
    }
    if (not action->is_suspended())
      model()->get_maxmin_system()->update_variable_weight(action->get_variable(), action->weight_);
  }
}

/**********
 * Action *
 **********/

void NetworkCm02Action::update_remains_lazy(double now)
{
  if (suspended_ != Action::SuspendStates::not_suspended)
    return;

  double delta        = now - get_last_update();
  double max_duration = get_max_duration();

  if (get_remains_no_update() > 0) {
    XBT_DEBUG("Updating action(%p): remains was %f, last_update was: %f", this, get_remains_no_update(),
              get_last_update());
    update_remains(get_last_value() * delta);

    XBT_DEBUG("Updating action(%p): remains is now %f", this, get_remains_no_update());
  }

  if (max_duration > NO_MAX_DURATION) {
    double_update(&max_duration, delta, sg_surf_precision);
    set_max_duration(max_duration);
  }

  if ((get_remains_no_update() <= 0 && (get_variable()->get_weight() > 0)) ||
      ((max_duration > NO_MAX_DURATION) && (max_duration <= 0))) {
    finish(Action::State::done);
    heapRemove();
  }

  set_last_update();
  set_last_value(get_variable()->get_value());
}

}
}<|MERGE_RESOLUTION|>--- conflicted
+++ resolved
@@ -145,13 +145,7 @@
     xbt_assert(select || xbt_cfg_is_default_value("network/maxmin-selective-update"),
                "You cannot disable network selective update when using the lazy update mechanism");
     select = true;
-<<<<<<< HEAD
     setUpdateMechanism(kernel::resource::Model::UpdateAlgo::Lazy);
-    xbt_assert(select || (xbt_cfg_is_default_value("network/maxmin-selective-update")),
-               "You cannot disable selective update when using the lazy update mechanism");
-=======
-    setUpdateMechanism(UM_LAZY);
->>>>>>> 39d24b63
   } else {
     xbt_die("Unsupported optimization (%s) for this model. Accepted: Full, Lazy.", optim.c_str());
   }
@@ -159,18 +153,8 @@
   set_maxmin_system(make_new_lmm_system(select));
   loopback_     = NetworkCm02Model::createLink("__loopback__", 498000000, 0.000015, SURF_LINK_FATPIPE);
 
-<<<<<<< HEAD
   if (getUpdateMechanism() == kernel::resource::Model::UpdateAlgo::Lazy)
-    maxmin_system_->modified_set_ = new kernel::resource::Action::ModifiedSet();
-}
-
-NetworkCm02Model::NetworkCm02Model(void (*specificSolveFun)(kernel::lmm::System* self)) : NetworkCm02Model()
-{
-  maxmin_system_->solve_fun = specificSolveFun;
-=======
-  if (getUpdateMechanism() == UM_LAZY)
     get_maxmin_system()->modified_set_ = new kernel::resource::Action::ModifiedSet();
->>>>>>> 39d24b63
 }
 
 LinkImpl* NetworkCm02Model::createLink(const std::string& name, double bandwidth, double latency,
@@ -314,13 +298,8 @@
   constraints_per_variable += back_route.size();
 
   if (action->latency_ > 0) {
-<<<<<<< HEAD
-    action->set_variable(maxmin_system_->variable_new(action, 0.0, -1.0, constraints_per_variable));
+    action->set_variable(get_maxmin_system()->variable_new(action, 0.0, -1.0, constraints_per_variable));
     if (getUpdateMechanism() == kernel::resource::Model::UpdateAlgo::Lazy) {
-=======
-    action->set_variable(get_maxmin_system()->variable_new(action, 0.0, -1.0, constraints_per_variable));
-    if (getUpdateMechanism() == UM_LAZY) {
->>>>>>> 39d24b63
       // add to the heap the event when the latency is payed
       XBT_DEBUG("Added action (%p) one latency event at date %f", action, action->latency_ + action->get_last_update());
       action->heapInsert(action->latency_ + action->get_last_update(), route.empty()
