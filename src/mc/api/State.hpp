/* Copyright (c) 2007-2023. The SimGrid Team. All rights reserved.          */

/* This program is free software; you can redistribute it and/or modify it
 * under the terms of the license (GNU LGPL) which comes with this package. */

#ifndef SIMGRID_MC_STATE_HPP
#define SIMGRID_MC_STATE_HPP

#include "src/mc/api/ActorState.hpp"
#include "src/mc/api/RemoteApp.hpp"
#include "src/mc/sosp/Snapshot.hpp"
#include "src/mc/transition/Transition.hpp"

namespace simgrid::mc {

/* A node in the exploration graph (kind-of) */
class XBT_PRIVATE State : public xbt::Extendable<State> {
  static long expended_states_; /* Count total amount of states, for stats */

  /**
   * @brief An empty transition that leads to this state by default
   */
  const std::unique_ptr<Transition> default_transition_ = std::make_unique<Transition>();

  /**
   * @brief The outgoing transition: what was the last transition that
   * we took to leave this state?
   *
   * The owner of the transition is the `ActorState` instance which exists in this state,
   * or a reference to the internal default transition `Transition()` if no transition has been
   * set
   */
  Transition* transition_ = default_transition_.get();

  /** Sequential state ID (used for debugging) */
  long num_ = 0;

  /** State's exploration status by actor. Not all the actors are there, only the ones that are ready-to-run in this
   * state */
  std::map<aid_t, ActorState> actors_to_run_;

  /** Snapshot of system state (if needed) */
  std::shared_ptr<Snapshot> system_state_;

  /* Sleep sets are composed of the actor and the corresponding transition that made it being added to the sleep
   * set. With this information, it is check whether it should be removed from it or not when exploring a new
   * transition */
  std::map<aid_t, Transition> sleep_set_;
  
public:
  explicit State(const RemoteApp& remote_app);
  explicit State(const RemoteApp& remote_app, const State* previous_state);
  /* Returns a positive number if there is another transition to pick, or -1 if not */
  aid_t next_transition() const;

  /* Explore a new path; the parameter must be the result of a previous call to next_transition() */
  void execute_next(aid_t next);

  long get_num() const { return num_; }
  std::size_t count_todo() const;
  void mark_todo(aid_t actor) { actors_to_run_.at(actor).mark_todo(); }
<<<<<<< HEAD
  void mark_done(aid_t actor) { actors_to_run_.at(actor).mark_done();}
  void mark_all_todo();
=======
  void mark_all_enabled_todo();
>>>>>>> 0321eed9
  bool is_done(aid_t actor) const { return actors_to_run_.at(actor).is_done(); }
  Transition* get_transition() const;
  void set_transition(Transition* t) { transition_ = t; }
  std::map<aid_t, ActorState> const& get_actors_list() const { return actors_to_run_; }

  unsigned long get_actor_count() const { return actors_to_run_.size(); }
  bool is_actor_enabled(aid_t actor) { return actors_to_run_.at(actor).is_enabled(); }

  Snapshot* get_system_state() const { return system_state_.get(); }
  void set_system_state(std::shared_ptr<Snapshot> state) { system_state_ = std::move(state); }

  std::map<aid_t, Transition> const& get_sleep_set() const { return sleep_set_; }
  void add_sleep_set(Transition* t) {sleep_set_.insert_or_assign(t->aid_, Transition(t->type_, t->aid_, t->times_considered_)); }
  
  /* Returns the total amount of states created so far (for statistics) */
  static long get_expanded_states() { return expended_states_; }
};
} // namespace simgrid::mc

#endif<|MERGE_RESOLUTION|>--- conflicted
+++ resolved
@@ -59,13 +59,8 @@
   long get_num() const { return num_; }
   std::size_t count_todo() const;
   void mark_todo(aid_t actor) { actors_to_run_.at(actor).mark_todo(); }
-<<<<<<< HEAD
-  void mark_done(aid_t actor) { actors_to_run_.at(actor).mark_done();}
-  void mark_all_todo();
-=======
   void mark_all_enabled_todo();
->>>>>>> 0321eed9
-  bool is_done(aid_t actor) const { return actors_to_run_.at(actor).is_done(); }
+  bool is_actor_done(aid_t actor) const { return actors_to_run_.at(actor).is_done(); }
   Transition* get_transition() const;
   void set_transition(Transition* t) { transition_ = t; }
   std::map<aid_t, ActorState> const& get_actors_list() const { return actors_to_run_; }
