--- conflicted
+++ resolved
@@ -85,7 +85,6 @@
 
   virtual bool depends(const Transition* other) const { return true; }
 
-<<<<<<< HEAD
   /* Transitions can be co-enabled if there can exist a state in which one actor wants to do one of them
      and an other actor wants to do the other one */
   virtual bool can_be_co_enabled(const Transition* other) const
@@ -94,7 +93,8 @@
       return other->can_be_co_enabled(this);
     else
       return other->aid_ != aid_;
-=======
+  }
+
   /**
    The reversible race detector should only be used if we already have the assumption
    this <* other (see Source set: a foundation for ODPOR). In particular this means that :
@@ -108,7 +108,6 @@
   virtual bool reversible_race(const Transition* other) const
   {
     xbt_die("%s unimplemented for %s", __func__, to_c_str(type_));
->>>>>>> 130f51ae
   }
 
   /* Returns the total amount of transitions executed so far (for statistics) */
