/* Copyright (c) 2015-2023. The SimGrid Team. All rights reserved.          */

/* This program is free software; you can redistribute it and/or modify it
 * under the terms of the license (GNU LGPL) which comes with this package. */

#include "src/mc/transition/TransitionActor.hpp"
#include "simgrid/config.h"
#include "xbt/asserts.h"
#include "xbt/string.hpp"

#include <sstream>

XBT_LOG_NEW_DEFAULT_SUBCATEGORY(mc_trans_actorlifecycle, mc_transition,
                                "Logging specific to MC transitions about actors' lifecycle: joining, ending");

namespace simgrid::mc {

ActorJoinTransition::ActorJoinTransition(aid_t issuer, int times_considered, std::stringstream& stream)
    : Transition(Type::ACTOR_JOIN, issuer, times_considered)
{
  xbt_assert(stream >> target_ >> timeout_);
  XBT_DEBUG("ActorJoinTransition target:%ld, %s ", target_, (timeout_ ? "timeout" : "no-timeout"));
}
std::string ActorJoinTransition::to_string(bool verbose) const
{
  return xbt::string_printf("ActorJoin(target %ld, %s)", target_, (timeout_ ? "timeout" : "no timeout"));
}
bool ActorJoinTransition::depends(const Transition* other) const
{
  // Actions executed by the same actor are always dependent
  if (other->aid_ == aid_)
    return true;

  // Joining is dependent with any transition whose
  // actor is that of the `other` action. , Join i
  if (other->aid_ == target_) {
    return true;
  }

  // Actions executed by the same actor are always dependent
  if (other->aid_ == aid_)
    return true;

  // Otherwise, joining is indep with any other transitions:
  // - It is only enabled once the target ends, and after this point it's enabled no matter what
  // - Other joins don't affect it, and it does not impact on the enabledness of any other transition
  return false;
}

bool ActorJoinTransition::can_be_co_enabled(const Transition* other) const
{
<<<<<<< HEAD
  if (other->type_ < type_)
    return other->can_be_co_enabled(this);

  // Tansitions of a same actor have no chance at being co-enabled
  if (other->aid_ == aid_)
    return false;

  // An actor join isn't enabled if the target can still act
  if (other->aid_ == target_)
    return false;

  return true;
}

  bool ActorJoinTransition::reversible_race(const Transition* other) const
  {
    switch (type_) {
      case Type::ACTOR_JOIN:
        // ActorJoin races with another event iff its target `T` is the same as
        // the actor executing the other transition. Clearly, then, we could not join
        // on that actor `T` and then run a transition by `T`, so no race is reversible
        return false;
      default:
        xbt_die("Unexpected transition type %s", to_c_str(type_));
    }
  }

ActorSleepTransition::ActorSleepTransition(aid_t issuer, int times_considered, std::stringstream& stream)
=======
  xbt_assert(type_ == Type::ACTOR_JOIN, "Unexpected transition type %s", to_c_str(type_));

  // ActorJoin races with another event iff its target `T` is the same as  the actor executing the other transition.
  // Clearly, then, we could not join on that actor `T` and then run a transition by `T`, so no race is reversible
  return false;
}

ActorSleepTransition::ActorSleepTransition(aid_t issuer, int times_considered, std::stringstream&)
>>>>>>> cb453ed5
    : Transition(Type::ACTOR_SLEEP, issuer, times_considered)
{
  XBT_DEBUG("ActorSleepTransition()");
}
std::string ActorSleepTransition::to_string(bool verbose) const
{
  return xbt::string_printf("ActorSleep()");
}
bool ActorSleepTransition::depends(const Transition* other) const
{
  // Actions executed by the same actor are always dependent
  if (other->aid_ == aid_)
    return true;

  // Sleeping is indep with any other transitions: always enabled, not impacted by any transition
  return false;
}

bool ActorSleepTransition::reversible_race(const Transition* other) const
{
  xbt_assert(type_ == Type::ACTOR_SLEEP, "Unexpected transition type %s", to_c_str(type_));

  return true; // Always enabled
}

} // namespace simgrid::mc<|MERGE_RESOLUTION|>--- conflicted
+++ resolved
@@ -49,7 +49,6 @@
 
 bool ActorJoinTransition::can_be_co_enabled(const Transition* other) const
 {
-<<<<<<< HEAD
   if (other->type_ < type_)
     return other->can_be_co_enabled(this);
 
@@ -75,23 +74,20 @@
       default:
         xbt_die("Unexpected transition type %s", to_c_str(type_));
     }
+
+    xbt_assert(type_ == Type::ACTOR_JOIN, "Unexpected transition type %s", to_c_str(type_));
+
+    // ActorJoin races with another event iff its target `T` is the same as  the actor executing the other transition.
+    // Clearly, then, we could not join on that actor `T` and then run a transition by `T`, so no race is reversible
+    return false;
   }
 
-ActorSleepTransition::ActorSleepTransition(aid_t issuer, int times_considered, std::stringstream& stream)
-=======
-  xbt_assert(type_ == Type::ACTOR_JOIN, "Unexpected transition type %s", to_c_str(type_));
+  ActorSleepTransition::ActorSleepTransition(aid_t issuer, int times_considered, std::stringstream&)
 
-  // ActorJoin races with another event iff its target `T` is the same as  the actor executing the other transition.
-  // Clearly, then, we could not join on that actor `T` and then run a transition by `T`, so no race is reversible
-  return false;
-}
-
-ActorSleepTransition::ActorSleepTransition(aid_t issuer, int times_considered, std::stringstream&)
->>>>>>> cb453ed5
-    : Transition(Type::ACTOR_SLEEP, issuer, times_considered)
-{
-  XBT_DEBUG("ActorSleepTransition()");
-}
+      : Transition(Type::ACTOR_SLEEP, issuer, times_considered)
+  {
+    XBT_DEBUG("ActorSleepTransition()");
+  }
 std::string ActorSleepTransition::to_string(bool verbose) const
 {
   return xbt::string_printf("ActorSleep()");
