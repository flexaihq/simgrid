--- conflicted
+++ resolved
@@ -701,10 +701,6 @@
 
 void MC_print_statistics(mc_stats_t stats)
 {
-<<<<<<< HEAD
-=======
-  xbt_mheap_t previous_heap = mmalloc_get_current_heap();
-
   if(_sg_mc_comms_determinism) {
     if (!initial_global_state->recv_deterministic && initial_global_state->send_deterministic){
       XBT_INFO("******************************************************");
@@ -718,7 +714,7 @@
       XBT_INFO("%s", initial_global_state->send_diff);
     }
   }
->>>>>>> 0cb036c3
+
   if (stats->expanded_pairs == 0) {
     XBT_INFO("Expanded states = %lu", stats->expanded_states);
     XBT_INFO("Visited states = %lu", stats->visited_states);
