--- conflicted
+++ resolved
@@ -156,13 +156,8 @@
 		try {
 			this.internalmig(destination);
 		} catch (Exception e){
-<<<<<<< HEAD
 		  Msg.info("Migration of VM "+this.getName()+" to "+destination.getName()+" is impossible ("+e.getMessage()+")");
 		  throw new HostFailureException();
-=======
-			Msg.info("an exception occurs during the migration of VM "+this.getName());
-			throw new HostFailureException();
->>>>>>> dcfc5e64
 		}
 		// If the migration correcly returned, then we should change the currentHost value. 
 		this.currentHost = destination; 
