--- conflicted
+++ resolved
@@ -125,11 +125,6 @@
 
 //--------------------------------------------------
 
-<<<<<<< HEAD
-=======
-
-//--------------------------------------------------
-
 class DefineVariableTypeEvent : public PajeEvent
 {
   public:
@@ -146,7 +141,6 @@
   void print() override;
 };
 
->>>>>>> 863aeead
 class DefineEventTypeEvent : public PajeEvent  {
   type_t type;
   public:
