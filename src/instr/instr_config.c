/* Copyright (c) 2010. The SimGrid Team.
 * All rights reserved.                                                     */

/* This program is free software; you can redistribute it and/or modify it
  * under the terms of the license (GNU LGPL) which comes with this package. */

#include "instr/instr_private.h"
#include "simgrid/sg_config.h"
#include "surf/surf.h"

#ifdef HAVE_TRACING

XBT_LOG_NEW_CATEGORY(instr, "Logging the behavior of the tracing system (used for Visualization/Analysis of simulations)");
XBT_LOG_NEW_DEFAULT_SUBCATEGORY (instr_config, instr, "Configuration");

#define OPT_TRACING               "tracing"
#define OPT_TRACING_PLATFORM      "tracing/platform"
#define OPT_TRACING_TOPOLOGY      "tracing/platform/topology"
#define OPT_TRACING_SMPI          "tracing/smpi"
#define OPT_TRACING_SMPI_GROUP    "tracing/smpi/group"
#define OPT_TRACING_SMPI_COMPUTING "tracing/smpi/computing"
#define OPT_TRACING_CATEGORIZED   "tracing/categorized"
#define OPT_TRACING_UNCATEGORIZED "tracing/uncategorized"
#define OPT_TRACING_MSG_PROCESS   "tracing/msg/process"
#define OPT_TRACING_MSG_VM        "tracing/msg/vm"
#define OPT_TRACING_FILENAME      "tracing/filename"
#define OPT_TRACING_BUFFER        "tracing/buffer"
#define OPT_TRACING_ONELINK_ONLY  "tracing/onelink_only"
#define OPT_TRACING_DISABLE_DESTROY "tracing/disable_destroy"
#define OPT_TRACING_BASIC         "tracing/basic"
#define OPT_TRACING_COMMENT       "tracing/comment"
#define OPT_TRACING_COMMENT_FILE  "tracing/comment_file"
#define OPT_VIVA_UNCAT_CONF      "viva/uncategorized"
#define OPT_VIVA_CAT_CONF        "viva/categorized"

static int trace_enabled;
static int trace_platform;
static int trace_platform_topology;
static int trace_smpi_enabled;
static int trace_smpi_grouped;
static int trace_smpi_computing;
static int trace_categorized;
static int trace_uncategorized;
static int trace_msg_process_enabled;
static int trace_msg_vm_enabled;
static int trace_buffer;
static int trace_onelink_only;
static int trace_disable_destroy;
static int trace_basic;

static int trace_configured = 0;
static int trace_active = 0;



static void TRACE_getopts(void)
{
<<<<<<< HEAD
  trace_enabled = xbt_cfg_get_int(_surf_cfg_set, OPT_TRACING);
  trace_platform = xbt_cfg_get_int(_surf_cfg_set, OPT_TRACING_PLATFORM);
  trace_platform_topology = xbt_cfg_get_int(_surf_cfg_set, OPT_TRACING_TOPOLOGY);
  trace_smpi_enabled = xbt_cfg_get_int(_surf_cfg_set, OPT_TRACING_SMPI);
  trace_smpi_grouped = xbt_cfg_get_int(_surf_cfg_set, OPT_TRACING_SMPI_GROUP);
  trace_smpi_computing = xbt_cfg_get_int(_surf_cfg_set, OPT_TRACING_SMPI_COMPUTING);
  trace_categorized = xbt_cfg_get_int(_surf_cfg_set, OPT_TRACING_CATEGORIZED);
  trace_uncategorized = xbt_cfg_get_int(_surf_cfg_set, OPT_TRACING_UNCATEGORIZED);
  trace_msg_process_enabled = xbt_cfg_get_int(_surf_cfg_set, OPT_TRACING_MSG_PROCESS);
  trace_msg_vm_enabled = xbt_cfg_get_int(_surf_cfg_set, OPT_TRACING_MSG_VM);
  trace_buffer = xbt_cfg_get_int(_surf_cfg_set, OPT_TRACING_BUFFER);
  trace_onelink_only = xbt_cfg_get_int(_surf_cfg_set, OPT_TRACING_ONELINK_ONLY);
  trace_disable_destroy = xbt_cfg_get_int(_surf_cfg_set, OPT_TRACING_DISABLE_DESTROY);
  trace_basic = xbt_cfg_get_int(_surf_cfg_set, OPT_TRACING_BASIC);
=======
  trace_enabled = xbt_cfg_get_int(_sg_cfg_set, OPT_TRACING);
  trace_platform = xbt_cfg_get_int(_sg_cfg_set, OPT_TRACING_PLATFORM);
  trace_platform_topology = xbt_cfg_get_int(_sg_cfg_set, OPT_TRACING_TOPOLOGY);
  trace_smpi_enabled = xbt_cfg_get_int(_sg_cfg_set, OPT_TRACING_SMPI);
  trace_smpi_grouped = xbt_cfg_get_int(_sg_cfg_set, OPT_TRACING_SMPI_GROUP);
  trace_smpi_computing = xbt_cfg_get_int(_sg_cfg_set, OPT_TRACING_SMPI_COMPUTING);
  trace_categorized = xbt_cfg_get_int(_sg_cfg_set, OPT_TRACING_CATEGORIZED);
  trace_uncategorized = xbt_cfg_get_int(_sg_cfg_set, OPT_TRACING_UNCATEGORIZED);
  trace_msg_process_enabled = xbt_cfg_get_int(_sg_cfg_set, OPT_TRACING_MSG_PROCESS);
  trace_buffer = xbt_cfg_get_int(_sg_cfg_set, OPT_TRACING_BUFFER);
  trace_onelink_only = xbt_cfg_get_int(_sg_cfg_set, OPT_TRACING_ONELINK_ONLY);
  trace_disable_destroy = xbt_cfg_get_int(_sg_cfg_set, OPT_TRACING_DISABLE_DESTROY);
  trace_basic = xbt_cfg_get_int(_sg_cfg_set, OPT_TRACING_BASIC);
}

xbt_dynar_t TRACE_start_functions = NULL;
void TRACE_add_start_function(void (*func) ())
{
  if (TRACE_start_functions == NULL)
    TRACE_start_functions = xbt_dynar_new(sizeof(void (*)()), NULL);
  xbt_dynar_push(TRACE_start_functions, &func);
>>>>>>> 71425c72
}

int TRACE_start()
{
  TRACE_getopts();

  // tracing system must be:
  //    - enabled (with --cfg=tracing:1)
  //    - already configured (TRACE_global_init already called)
  if (TRACE_is_enabled() && TRACE_is_configured()) {
    XBT_DEBUG("Tracing starts");

    /* open the trace file */
    TRACE_paje_start();

    /* activate trace */
    if (trace_active == 1) {
      THROWF(tracing_error, 0, "Tracing is already active");
    }
    trace_active = 1;
    XBT_DEBUG("Tracing is on");

    /* other trace initialization */
    created_categories = xbt_dict_new_homogeneous(xbt_free);
    declared_marks = xbt_dict_new_homogeneous(xbt_free);
    user_host_variables = xbt_dict_new_homogeneous(xbt_free);
    user_link_variables = xbt_dict_new_homogeneous(xbt_free);

    if (TRACE_start_functions != NULL) {
      void (*func) ();
      unsigned int iter = xbt_dynar_length(TRACE_start_functions);
      xbt_dynar_foreach(TRACE_start_functions, iter, func) {
        func();
      }
    }
  }
<<<<<<< HEAD
  trace_active = 1;
  XBT_DEBUG ("Tracing is on");

  /* other trace initialization */
  created_categories = xbt_dict_new_homogeneous(xbt_free);
  declared_marks = xbt_dict_new_homogeneous (xbt_free);
  user_host_variables = xbt_dict_new_homogeneous (xbt_free);
  user_vm_variables = xbt_dict_new_homogeneous (xbt_free);
  user_link_variables = xbt_dict_new_homogeneous (xbt_free);
  TRACE_surf_alloc();
  TRACE_smpi_alloc();
=======
  xbt_dynar_free(&TRACE_start_functions);
>>>>>>> 71425c72
  return 0;
}

xbt_dynar_t TRACE_end_functions = NULL;
void TRACE_add_end_function(void (*func) (void))
{
  if (TRACE_end_functions == NULL)
    TRACE_end_functions = xbt_dynar_new(sizeof(void (*)(void)), NULL);
  xbt_dynar_push(TRACE_end_functions, &func);
}

int TRACE_end()
{
<<<<<<< HEAD
  if (!trace_active)
    return 1;

  TRACE_generate_viva_uncat_conf();
  TRACE_generate_viva_cat_conf();

  /* dump trace buffer */
  TRACE_last_timestamp_to_dump = surf_get_clock();
  TRACE_paje_dump_buffer(1);

  /* destroy all data structures of tracing (and free) */
  PJ_container_free_all();
  PJ_type_free_all();
  PJ_container_release();
  PJ_type_release();
  TRACE_smpi_release();
  TRACE_surf_release();
  xbt_dict_free(&user_link_variables);
  xbt_dict_free(&user_host_variables);
  xbt_dict_free(&user_vm_variables);

  xbt_dict_free(&declared_marks);
  xbt_dict_free(&created_categories);

  /* close the trace file */
  TRACE_paje_end();

  /* de-activate trace */
  trace_active = 0;
  XBT_DEBUG ("Tracing is off");
  XBT_DEBUG("Tracing system is shutdown");
  return 0;
=======
  int retval;
  if (!trace_active) {
    retval = 1;
  } else {
    retval = 0;

    TRACE_generate_viva_uncat_conf();
    TRACE_generate_viva_cat_conf();

    /* dump trace buffer */
    TRACE_last_timestamp_to_dump = surf_get_clock();
    TRACE_paje_dump_buffer(1);

    /* destroy all data structures of tracing (and free) */
    PJ_container_free_all();
    PJ_type_free_all();
    PJ_container_release();
    PJ_type_release();

    if (TRACE_end_functions != NULL) {
      void (*func) (void);
      unsigned int iter;
      xbt_dynar_foreach(TRACE_end_functions, iter, func) {
        func();
      }
    }

    xbt_dict_free(&user_link_variables);
    xbt_dict_free(&user_host_variables);
    xbt_dict_free(&declared_marks);
    xbt_dict_free(&created_categories);

    /* close the trace file */
    TRACE_paje_end();

    /* de-activate trace */
    trace_active = 0;
    XBT_DEBUG("Tracing is off");
    XBT_DEBUG("Tracing system is shutdown");
  }
  xbt_dynar_free(&TRACE_end_functions);
  return retval;
>>>>>>> 71425c72
}

int TRACE_needs_platform (void)
{
  return TRACE_msg_process_is_enabled() ||
         TRACE_msg_vm_is_enabled() ||
         TRACE_categorized() ||
         TRACE_uncategorized() ||
         TRACE_platform () ||
         (TRACE_smpi_is_enabled() && TRACE_smpi_is_grouped());
}

int TRACE_is_enabled(void)
{
  return trace_enabled;
}

int TRACE_platform(void)
{
  return trace_platform;
}

int TRACE_platform_topology(void)
{
  return trace_platform_topology;
}

int TRACE_is_configured(void)
{
  return trace_configured;
}

int TRACE_smpi_is_enabled(void)
{
  return (trace_smpi_enabled || TRACE_smpi_is_grouped())
    && TRACE_is_enabled();
}

int TRACE_smpi_is_grouped(void)
{
  return trace_smpi_grouped;
}

int TRACE_smpi_is_computing(void)
{
  return trace_smpi_computing;
}


int TRACE_categorized (void)
{
  return trace_categorized;
}

int TRACE_uncategorized (void)
{
  return trace_uncategorized;
}

int TRACE_msg_process_is_enabled(void)
{
  return trace_msg_process_enabled && TRACE_is_enabled();
}

int TRACE_msg_vm_is_enabled(void)
{
  return trace_msg_vm_enabled && TRACE_is_enabled();
}


int TRACE_buffer (void)
{
  return trace_buffer && TRACE_is_enabled();
}

int TRACE_onelink_only (void)
{
  return trace_onelink_only && TRACE_is_enabled();
}

int TRACE_disable_destroy (void)
{
  return trace_disable_destroy && TRACE_is_enabled();
}

int TRACE_basic (void)
{
  return trace_basic && TRACE_is_enabled();
}

char *TRACE_get_comment (void)
{
  return xbt_cfg_get_string(_sg_cfg_set, OPT_TRACING_COMMENT);
}

char *TRACE_get_comment_file (void)
{
  return xbt_cfg_get_string(_sg_cfg_set, OPT_TRACING_COMMENT_FILE);
}

char *TRACE_get_filename(void)
{
  return xbt_cfg_get_string(_sg_cfg_set, OPT_TRACING_FILENAME);
}

char *TRACE_get_viva_uncat_conf (void)
{
  return xbt_cfg_get_string(_sg_cfg_set, OPT_VIVA_UNCAT_CONF);
}

char *TRACE_get_viva_cat_conf (void)
{
  return xbt_cfg_get_string(_sg_cfg_set, OPT_VIVA_CAT_CONF);
}

void TRACE_global_init(int *argc, char **argv)
{
  /* name of the tracefile */
  char *default_tracing_filename = xbt_strdup("simgrid.trace");
  xbt_cfg_register(&_sg_cfg_set, OPT_TRACING_FILENAME,
                   "Trace file created by the instrumented SimGrid.",
                   xbt_cfgelm_string, &default_tracing_filename, 1, 1,
                   NULL, NULL);

  /* tracing */
  int default_tracing = 0;
  xbt_cfg_register(&_sg_cfg_set, OPT_TRACING,
                   "Enable Tracing.",
                   xbt_cfgelm_int, &default_tracing, 0, 1,
                   NULL, NULL);

  /* register platform in the trace */
  int default_tracing_platform = 0;
  xbt_cfg_register(&_sg_cfg_set, OPT_TRACING_PLATFORM,
                   "Register the platform in the trace as a hierarchy.",
                   xbt_cfgelm_int, &default_tracing_platform, 0, 1,
                   NULL, NULL);

  /* register platform in the trace */
  int default_tracing_platform_topology = 1;
  xbt_cfg_register(&_sg_cfg_set, OPT_TRACING_TOPOLOGY,
                   "Register the platform topology in the trace as a graph.",
                   xbt_cfgelm_int, &default_tracing_platform_topology, 0, 1,
                   NULL, NULL);

  /* smpi */
  int default_tracing_smpi = 0;
  xbt_cfg_register(&_sg_cfg_set, OPT_TRACING_SMPI,
                   "Tracing of the SMPI interface.",
                   xbt_cfgelm_int, &default_tracing_smpi, 0, 1,
                   NULL, NULL);

  /* smpi grouped */
  int default_tracing_smpi_grouped = 0;
  xbt_cfg_register(&_sg_cfg_set, OPT_TRACING_SMPI_GROUP,
                   "Group MPI processes by host.",
                   xbt_cfgelm_int, &default_tracing_smpi_grouped, 0, 1,
                   NULL, NULL);

  /* smpi computing */
  int default_tracing_smpi_computing = 0;
  xbt_cfg_register(&_sg_cfg_set, OPT_TRACING_SMPI_COMPUTING,
                   "Generate states for timing out of SMPI parts of the application",
                   xbt_cfgelm_int, &default_tracing_smpi_computing, 0, 1,
                   NULL, NULL);

  /* tracing categorized resource utilization traces */
  int default_tracing_categorized = 0;
  xbt_cfg_register(&_sg_cfg_set, OPT_TRACING_CATEGORIZED,
                   "Tracing categorized resource utilization of hosts and links.",
                   xbt_cfgelm_int, &default_tracing_categorized, 0, 1,
                   NULL, NULL);

  /* tracing uncategorized resource utilization */
  int default_tracing_uncategorized = 0;
  xbt_cfg_register(&_sg_cfg_set, OPT_TRACING_UNCATEGORIZED,
                   "Tracing uncategorized resource utilization of hosts and links.",
                   xbt_cfgelm_int, &default_tracing_uncategorized, 0, 1,
                   NULL, NULL);

  /* msg process */
  int default_tracing_msg_process = 0;
  xbt_cfg_register(&_sg_cfg_set, OPT_TRACING_MSG_PROCESS,
                   "Tracing of MSG process behavior.",
                   xbt_cfgelm_int, &default_tracing_msg_process, 0, 1,
                   NULL, NULL);

  /* msg process */
  int default_tracing_msg_vm = 0;
  xbt_cfg_register(&_surf_cfg_set, OPT_TRACING_MSG_VM,
                   "Tracing of MSG process behavior.",
                   xbt_cfgelm_int, &default_tracing_msg_vm, 0, 1,
                   NULL, NULL);

  /* tracing buffer */
  int default_buffer = 1;
  xbt_cfg_register(&_sg_cfg_set, OPT_TRACING_BUFFER,
                   "Buffer trace events to put them in temporal order.",
                   xbt_cfgelm_int, &default_buffer, 0, 1,
                   NULL, NULL);

  /* tracing one link only */
  int default_onelink_only = 0;
  xbt_cfg_register(&_sg_cfg_set, OPT_TRACING_ONELINK_ONLY,
                   "Use only routes with one link to trace platform.",
                   xbt_cfgelm_int, &default_onelink_only, 0, 1,
                   NULL, NULL);

  /* disable destroy */
  int default_disable_destroy = 0;
  xbt_cfg_register(&_sg_cfg_set, OPT_TRACING_DISABLE_DESTROY,
                   "Disable platform containers destruction.",
                   xbt_cfgelm_int, &default_disable_destroy, 0, 1,
                   NULL, NULL);

  /* basic -- Avoid extended events (impoverished trace file) */
  int default_basic = 0;
  xbt_cfg_register(&_sg_cfg_set, OPT_TRACING_BASIC,
                   "Avoid extended events (impoverished trace file).",
                   xbt_cfgelm_int, &default_basic, 0, 1,
                   NULL, NULL);

  /* comment */
  char *default_tracing_comment = xbt_strdup ("");
  xbt_cfg_register(&_sg_cfg_set, OPT_TRACING_COMMENT,
                   "Comment to be added on the top of the trace file.",
                   xbt_cfgelm_string, &default_tracing_comment, 1, 1,
                   NULL, NULL);

  /* comment_file */
  char *default_tracing_comment_file = xbt_strdup ("");
  xbt_cfg_register(&_sg_cfg_set, OPT_TRACING_COMMENT_FILE,
                   "The contents of the file are added to the top of the trace file as comment.",
                   xbt_cfgelm_string, &default_tracing_comment_file, 1, 1,
                   NULL, NULL);

  /* Viva graph configuration for uncategorized tracing */
  char *default_viva_uncat_conf_file = xbt_strdup ("");
  xbt_cfg_register(&_sg_cfg_set, OPT_VIVA_UNCAT_CONF,
                   "Viva Graph configuration file for uncategorized resource utilization traces.",
                   xbt_cfgelm_string, &default_viva_uncat_conf_file, 1, 1,
                   NULL, NULL);

  /* Viva graph configuration for uncategorized tracing */
  char *default_viva_cat_conf_file = xbt_strdup ("");
  xbt_cfg_register(&_sg_cfg_set, OPT_VIVA_CAT_CONF,
                   "Viva Graph configuration file for categorized resource utilization traces.",
                   xbt_cfgelm_string, &default_viva_cat_conf_file, 1, 1,
                   NULL, NULL);

  /* instrumentation can be considered configured now */
  trace_configured = 1;
}

static void print_line (const char *option, const char *desc, const char *longdesc, int detailed)
{
  char str[INSTR_DEFAULT_STR_SIZE];
  snprintf (str, INSTR_DEFAULT_STR_SIZE, "--cfg=%s ", option);

  int len = strlen (str);
  printf ("%s%*.*s %s\n", str, 30-len, 30-len, "", desc);
  if (!!longdesc && detailed){
    printf ("%s\n\n", longdesc);
  }
}

void TRACE_help (int detailed)
{
  printf(
      "Description of the tracing options accepted by this simulator:\n\n");
  print_line (OPT_TRACING, "Enable the tracing system",
      "  It activates the tracing system and register the simulation platform\n"
      "  in the trace file. You have to enable this option to others take effect.",
      detailed);
  print_line (OPT_TRACING_CATEGORIZED, "Trace categorized resource utilization",
      "  It activates the categorized resource utilization tracing. It should\n"
      "  be enabled if tracing categories are used by this simulator.",
      detailed);
  print_line (OPT_TRACING_UNCATEGORIZED, "Trace uncategorized resource utilization",
      "  It activates the uncategorized resource utilization tracing. Use it if\n"
      "  this simulator do not use tracing categories and resource use have to be\n"
      "  traced.",
      detailed);
  print_line (OPT_TRACING_FILENAME, "Filename to register traces",
      "  A file with this name will be created to register the simulation. The file\n"
      "  is in the Paje format and can be analyzed using Viva, Paje, and PajeNG visualization\n"
      "  tools. More information can be found in these webpages:\n"
      "     http://github.com/schnorr/viva/\n"
      "     http://github.com/schnorr/pajeng/\n"
      "     http://paje.sourceforge.net/",
      detailed);
  print_line (OPT_TRACING_SMPI, "Trace the MPI Interface (SMPI)",
      "  This option only has effect if this simulator is SMPI-based. Traces the MPI\n"
      "  interface and generates a trace that can be analyzed using Gantt-like\n"
      "  visualizations. Every MPI function (implemented by SMPI) is transformed in a\n"
      "  state, and point-to-point communications can be analyzed with arrows.",
      detailed);
  print_line (OPT_TRACING_SMPI_GROUP, "Group MPI processes by host (SMPI)",
      "  This option only has effect if this simulator is SMPI-based. The processes\n"
      "  are grouped by the hosts where they were executed.",
      detailed);
  print_line (OPT_TRACING_SMPI_COMPUTING, "Generates a \" Computing \" State",
      "  This option aims at tracing computations in the application, outside SMPI\n"
      "  to allow further study of simulated or real computation time",
      detailed);
  print_line (OPT_TRACING_MSG_PROCESS, "Trace processes behavior (MSG)",
      "  This option only has effect if this simulator is MSG-based. It traces the\n"
      "  behavior of all categorized MSG processes, grouping them by hosts. This option\n"
      "  can be used to track process location if this simulator has process migration.",
      detailed);
  print_line (OPT_TRACING_BUFFER, "Buffer events to put them in temporal order",
      "  This option put some events in a time-ordered buffer using the insertion\n"
      "  sort algorithm. The process of acquiring and releasing locks to access this\n"
      "  buffer and the cost of the sorting algorithm make this process slow. The\n"
      "  simulator performance can be severely impacted if this option is activated,\n"
      "  but you are sure to get a trace file with events sorted.",
      detailed);
  print_line (OPT_TRACING_ONELINK_ONLY, "Consider only one link routes to trace platform",
      "  This option changes the way SimGrid register its platform on the trace file.\n"
      "  Normally, the tracing considers all routes (no matter their size) on the\n"
      "  platform file to re-create the resource topology. If this option is activated,\n"
      "  only the routes with one link are used to register the topology within an AS.\n"
      "  Routes among AS continue to be traced as usual.",
      detailed);
  print_line (OPT_TRACING_DISABLE_DESTROY, "Disable platform containers destruction",
      "  Disable the destruction of containers at the end of simulation. This can be\n"
      "  used with simulators that have a different notion of time (different from\n"
      "  the simulated time).",
      detailed);
  print_line (OPT_TRACING_BASIC, "Avoid extended events (impoverished trace file).",
      "  Some visualization tools are not able to parse correctly the Paje file format.\n"
      "  Use this option if you are using one of these tools to visualize the simulation\n"
      "  trace. Keep in mind that the trace might be incomplete, without all the\n"
      "  information that would be registered otherwise.",
      detailed);
  print_line (OPT_TRACING_COMMENT, "Comment to be added on the top of the trace file.",
      "  Use this to add a comment line to the top of the trace file.",
      detailed);
  print_line (OPT_TRACING_COMMENT_FILE, "File contents added to trace file as comment.",
      "  Use this to add the contents of a file to the top of the trace file as comment.",
      detailed);
  print_line (OPT_VIVA_UNCAT_CONF, "Generate a graph configuration for Viva",
      "  This option can be used in all types of simulators build with SimGrid\n"
      "  to generate a uncategorized resource utilization graph to be used as\n"
      "  configuration for the Viva visualization tool. This option\n"
      "  can be used with tracing/categorized:1 and tracing:1 options to\n"
      "  analyze an unmodified simulator before changing it to contain\n"
      "  categories.",
      detailed);
  print_line (OPT_VIVA_CAT_CONF, "Generate an uncategorized graph configuration for Viva",
      "  This option can be used if this simulator uses tracing categories\n"
      "  in its code. The file specified by this option holds a graph configuration\n"
      "  file for the Viva visualization tool that can be used to analyze a categorized\n"
      "  resource utilization.",
      detailed);
  print_line (OPT_TRACING_TOPOLOGY, "Register the platform topology as a graph",
        "  This option (enabled by default) can be used to disable the tracing of\n"
        "  the platform topology in the trace file. Sometimes, such task is really\n"
        "  time consuming, since it must get the route from each host ot other hosts\n"
        "  within the same Autonomous System (AS).",
        detailed);
}

static void output_types (const char *name, xbt_dynar_t types, FILE *file)
{
  unsigned int i;
  fprintf (file, "  %s = (", name);
  for (i = xbt_dynar_length(types); i > 0; i--) {
    char *type = *(char**)xbt_dynar_get_ptr(types, i - 1);
    fprintf (file, "\"%s\"", type);
    if (i - 1 > 0){
      fprintf (file, ",");
    }else{
      fprintf (file, ");\n");
    }
  }
  xbt_dynar_free (&types);
}

static void output_categories (const char *name, xbt_dynar_t cats, FILE *file)
{
  unsigned int i;
  fprintf (file, "    values = (");
  for (i = xbt_dynar_length(cats); i > 0; i--) {
    char *cat = *(char**)xbt_dynar_get_ptr(cats, i - 1);
    fprintf (file, "\"%s%s\"", name, cat);
    if (i - 1 > 0){
      fprintf (file, ",");
    }else{
      fprintf (file, ");\n");
    }
  }
  xbt_dynar_free (&cats);
}

static void uncat_configuration (FILE *file)
{
  //register NODE and EDGE types
  output_types ("node", TRACE_get_node_types(), file);
  output_types ("edge", TRACE_get_edge_types(), file);
  fprintf (file, "\n");

  //configuration for all nodes
  fprintf (file,
      "  host = {\n"
      "    type = \"square\";\n"
      "    size = \"power\";\n"
      "    values = (\"power_used\");\n"
      "  };\n"
      "  link = {\n"
      "    type = \"rhombus\";\n"
      "    size = \"bandwidth\";\n"
      "    values = (\"bandwidth_used\");\n"
      "  };\n");
  //close
}

static void cat_configuration (FILE *file)
{
  //register NODE and EDGE types
  output_types ("node", TRACE_get_node_types(), file);
  output_types ("edge", TRACE_get_edge_types(), file);
  fprintf (file, "\n");

  //configuration for all nodes
  fprintf (file,
           "  host = {\n"
           "    type = \"square\";\n"
           "    size = \"power\";\n");
  output_categories ("p", TRACE_get_categories(), file);
  fprintf (file,
           "  };\n"
           "  link = {\n"
           "    type = \"rhombus\";\n"
           "    size = \"bandwidth\";\n");
  output_categories ("b", TRACE_get_categories(), file);
  fprintf (file, "  };\n");
  //close
}

static void generate_uncat_configuration (const char *output, const char *name, int brackets)
{
  if (output && strlen(output) > 0){
    FILE *file = fopen (output, "w");
    if (file == NULL){
      THROWF (system_error, 1, "Unable to open file (%s) for writing %s graph "
          "configuration (uncategorized).", output, name);
    }

    if (brackets) fprintf (file, "{\n");
    uncat_configuration (file);
    if (brackets) fprintf (file, "}\n");
    fclose (file);
  }
}

static void generate_cat_configuration (const char *output, const char *name, int brackets)
{
  if (output && strlen(output) > 0){
    //check if we do have categories declared
    if (xbt_dict_is_empty(created_categories)){
      XBT_INFO("No categories declared, ignoring generation of %s graph configuration", name);
      return;
    }

    FILE *file = fopen (output, "w");
    if (file == NULL){
      THROWF (system_error, 1, "Unable to open file (%s) for writing %s graph "
          "configuration (categorized).", output, name);
    }

    if (brackets) fprintf (file, "{\n");
    cat_configuration (file);
    if (brackets) fprintf (file, "}\n");
    fclose (file);
  }
}

void TRACE_generate_viva_uncat_conf (void)
{
  generate_uncat_configuration (TRACE_get_viva_uncat_conf (), "viva", 0);
}

void TRACE_generate_viva_cat_conf (void)
{
  generate_cat_configuration (TRACE_get_viva_cat_conf(), "viva", 0);
}

static int previous_trace_state = -1;

void instr_pause_tracing (void)
{
  previous_trace_state = trace_enabled;
  if (!TRACE_is_enabled()){
    XBT_DEBUG ("Tracing is already paused, therefore do nothing.");
  }else{
    XBT_DEBUG ("Tracing is being paused.");
  }
  trace_enabled = 0;
  XBT_DEBUG ("Tracing is paused.");
}

void instr_resume_tracing (void)
{
  if (TRACE_is_enabled()){
    XBT_DEBUG ("Tracing is already running while trying to resume, therefore do nothing.");
  }else{
    XBT_DEBUG ("Tracing is being resumed.");
  }

  if (previous_trace_state != -1){
    trace_enabled = previous_trace_state;
  }else{
    trace_enabled = 1;
  }
  XBT_DEBUG ("Tracing is resumed.");
  previous_trace_state = -1;
}

#undef OPT_TRACING
#undef OPT_TRACING_PLATFORM
#undef OPT_TRACING_TOPOLOGY
#undef OPT_TRACING_SMPI
#undef OPT_TRACING_SMPI_GROUP
#undef OPT_TRACING_CATEGORIZED
#undef OPT_TRACING_UNCATEGORIZED
#undef OPT_TRACING_MSG_PROCESS
#undef OPT_TRACING_FILENAME
#undef OPT_TRACING_BUFFER
#undef OPT_TRACING_ONELINK_ONLY
#undef OPT_TRACING_DISABLE_DESTROY
#undef OPT_TRACING_BASIC
#undef OPT_TRACING_COMMENT
#undef OPT_TRACING_COMMENT_FILE
#undef OPT_VIVA_UNCAT_CONF
#undef OPT_VIVA_CAT_CONF

#endif /* HAVE_TRACING */<|MERGE_RESOLUTION|>--- conflicted
+++ resolved
@@ -55,22 +55,6 @@
 
 static void TRACE_getopts(void)
 {
-<<<<<<< HEAD
-  trace_enabled = xbt_cfg_get_int(_surf_cfg_set, OPT_TRACING);
-  trace_platform = xbt_cfg_get_int(_surf_cfg_set, OPT_TRACING_PLATFORM);
-  trace_platform_topology = xbt_cfg_get_int(_surf_cfg_set, OPT_TRACING_TOPOLOGY);
-  trace_smpi_enabled = xbt_cfg_get_int(_surf_cfg_set, OPT_TRACING_SMPI);
-  trace_smpi_grouped = xbt_cfg_get_int(_surf_cfg_set, OPT_TRACING_SMPI_GROUP);
-  trace_smpi_computing = xbt_cfg_get_int(_surf_cfg_set, OPT_TRACING_SMPI_COMPUTING);
-  trace_categorized = xbt_cfg_get_int(_surf_cfg_set, OPT_TRACING_CATEGORIZED);
-  trace_uncategorized = xbt_cfg_get_int(_surf_cfg_set, OPT_TRACING_UNCATEGORIZED);
-  trace_msg_process_enabled = xbt_cfg_get_int(_surf_cfg_set, OPT_TRACING_MSG_PROCESS);
-  trace_msg_vm_enabled = xbt_cfg_get_int(_surf_cfg_set, OPT_TRACING_MSG_VM);
-  trace_buffer = xbt_cfg_get_int(_surf_cfg_set, OPT_TRACING_BUFFER);
-  trace_onelink_only = xbt_cfg_get_int(_surf_cfg_set, OPT_TRACING_ONELINK_ONLY);
-  trace_disable_destroy = xbt_cfg_get_int(_surf_cfg_set, OPT_TRACING_DISABLE_DESTROY);
-  trace_basic = xbt_cfg_get_int(_surf_cfg_set, OPT_TRACING_BASIC);
-=======
   trace_enabled = xbt_cfg_get_int(_sg_cfg_set, OPT_TRACING);
   trace_platform = xbt_cfg_get_int(_sg_cfg_set, OPT_TRACING_PLATFORM);
   trace_platform_topology = xbt_cfg_get_int(_sg_cfg_set, OPT_TRACING_TOPOLOGY);
@@ -80,6 +64,7 @@
   trace_categorized = xbt_cfg_get_int(_sg_cfg_set, OPT_TRACING_CATEGORIZED);
   trace_uncategorized = xbt_cfg_get_int(_sg_cfg_set, OPT_TRACING_UNCATEGORIZED);
   trace_msg_process_enabled = xbt_cfg_get_int(_sg_cfg_set, OPT_TRACING_MSG_PROCESS);
+  trace_msg_vm_enabled = xbt_cfg_get_int(_sg_cfg_set, OPT_TRACING_MSG_VM);
   trace_buffer = xbt_cfg_get_int(_sg_cfg_set, OPT_TRACING_BUFFER);
   trace_onelink_only = xbt_cfg_get_int(_sg_cfg_set, OPT_TRACING_ONELINK_ONLY);
   trace_disable_destroy = xbt_cfg_get_int(_sg_cfg_set, OPT_TRACING_DISABLE_DESTROY);
@@ -92,7 +77,6 @@
   if (TRACE_start_functions == NULL)
     TRACE_start_functions = xbt_dynar_new(sizeof(void (*)()), NULL);
   xbt_dynar_push(TRACE_start_functions, &func);
->>>>>>> 71425c72
 }
 
 int TRACE_start()
@@ -119,6 +103,7 @@
     created_categories = xbt_dict_new_homogeneous(xbt_free);
     declared_marks = xbt_dict_new_homogeneous(xbt_free);
     user_host_variables = xbt_dict_new_homogeneous(xbt_free);
+    user_vm_variables = xbt_dict_new_homogeneous (xbt_free);
     user_link_variables = xbt_dict_new_homogeneous(xbt_free);
 
     if (TRACE_start_functions != NULL) {
@@ -129,21 +114,7 @@
       }
     }
   }
-<<<<<<< HEAD
-  trace_active = 1;
-  XBT_DEBUG ("Tracing is on");
-
-  /* other trace initialization */
-  created_categories = xbt_dict_new_homogeneous(xbt_free);
-  declared_marks = xbt_dict_new_homogeneous (xbt_free);
-  user_host_variables = xbt_dict_new_homogeneous (xbt_free);
-  user_vm_variables = xbt_dict_new_homogeneous (xbt_free);
-  user_link_variables = xbt_dict_new_homogeneous (xbt_free);
-  TRACE_surf_alloc();
-  TRACE_smpi_alloc();
-=======
   xbt_dynar_free(&TRACE_start_functions);
->>>>>>> 71425c72
   return 0;
 }
 
@@ -157,40 +128,6 @@
 
 int TRACE_end()
 {
-<<<<<<< HEAD
-  if (!trace_active)
-    return 1;
-
-  TRACE_generate_viva_uncat_conf();
-  TRACE_generate_viva_cat_conf();
-
-  /* dump trace buffer */
-  TRACE_last_timestamp_to_dump = surf_get_clock();
-  TRACE_paje_dump_buffer(1);
-
-  /* destroy all data structures of tracing (and free) */
-  PJ_container_free_all();
-  PJ_type_free_all();
-  PJ_container_release();
-  PJ_type_release();
-  TRACE_smpi_release();
-  TRACE_surf_release();
-  xbt_dict_free(&user_link_variables);
-  xbt_dict_free(&user_host_variables);
-  xbt_dict_free(&user_vm_variables);
-
-  xbt_dict_free(&declared_marks);
-  xbt_dict_free(&created_categories);
-
-  /* close the trace file */
-  TRACE_paje_end();
-
-  /* de-activate trace */
-  trace_active = 0;
-  XBT_DEBUG ("Tracing is off");
-  XBT_DEBUG("Tracing system is shutdown");
-  return 0;
-=======
   int retval;
   if (!trace_active) {
     retval = 1;
@@ -220,6 +157,7 @@
 
     xbt_dict_free(&user_link_variables);
     xbt_dict_free(&user_host_variables);
+    xbt_dict_free(&user_vm_variables);
     xbt_dict_free(&declared_marks);
     xbt_dict_free(&created_categories);
 
@@ -233,7 +171,6 @@
   }
   xbt_dynar_free(&TRACE_end_functions);
   return retval;
->>>>>>> 71425c72
 }
 
 int TRACE_needs_platform (void)
@@ -423,7 +360,7 @@
 
   /* msg process */
   int default_tracing_msg_vm = 0;
-  xbt_cfg_register(&_surf_cfg_set, OPT_TRACING_MSG_VM,
+  xbt_cfg_register(&_sg_cfg_set, OPT_TRACING_MSG_VM,
                    "Tracing of MSG process behavior.",
                    xbt_cfgelm_int, &default_tracing_msg_vm, 0, 1,
                    NULL, NULL);
