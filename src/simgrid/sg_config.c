/* Copyright (c) 2009-2010, 2012-2013. The SimGrid Team.
 * All rights reserved.                                                     */

/* This program is free software; you can redistribute it and/or modify it
 * under the terms of the license (GNU LGPL) which comes with this package. */

/* sg_config: configuration infrastructure for the simulation world       */

#include "xbt/misc.h"
#include "xbt/config.h"
#include "xbt/log.h"
#include "xbt/mallocator.h"
#include "xbt/str.h"
#include "xbt/lib.h"
#include "xbt/sysdep.h"
#include "surf/surf.h"
#include "surf/maxmin.h"
#include "instr/instr_interface.h"
#include "simgrid/simix.h"
#include "simgrid/sg_config.h"
#include "smpi/smpi_interface.h"
#include "mc/mc.h"
#include "instr/instr.h"

XBT_LOG_NEW_DEFAULT_SUBCATEGORY(surf_config, surf,
                                "About the configuration of simgrid");

xbt_cfg_t _sg_cfg_set = NULL;

/* 0: beginning of time (config cannot be changed yet);
 * 1: initialized: cfg_set created (config can now be changed);
 * 2: configured: command line parsed and config part of platform file was
 *    integrated also, platform construction ongoing or done.
 *    (Config cannot be changed anymore!)
 */
int _sg_cfg_init_status = 0;

/* instruct the upper layer (simix or simdag) to exit as soon as possible
 */
int _sg_cfg_exit_asap = 0;

#define sg_cfg_exit_early() do { _sg_cfg_exit_asap = 1; return; } while (0)

/* Parse the command line, looking for options */
static void sg_config_cmd_line(int *argc, char **argv)
{
  int shall_exit = 0;
  int i, j;
  char *opt;

  for (j = i = 1; i < *argc; i++) {
    if (!strncmp(argv[i], "--cfg=", strlen("--cfg="))) {
      opt = strchr(argv[i], '=');
      opt++;

      xbt_cfg_set_parse(_sg_cfg_set, opt);
      XBT_DEBUG("Did apply '%s' as config setting", opt);
    } else if (!strcmp(argv[i], "--cfg-help") || !strcmp(argv[i], "--help")) {
      printf
          ("Description of the configuration accepted by this simulator:\n");
      xbt_cfg_help(_sg_cfg_set);
      printf(
"\n"
"Each of these configurations can be used by adding\n"
"    --cfg=<option name>:<option value>\n"
"to the command line.\n"
"You can also use --help-models to see the details of all models known by this simulator.\n"
#ifdef HAVE_TRACING
"\n"
"You can also use --help-tracing to see the details of all tracing options known by this simulator.\n"
#endif
"\n"
"You can also use --help-logs and --help-log-categories to see the details of logging output.\n"
"\n"
        );
      shall_exit = 1;
    } else if (!strcmp(argv[i], "--help-models")) {
      int k;

      model_help("workstation", surf_workstation_model_description);
      printf("\n");
      model_help("CPU", surf_cpu_model_description);
      printf("\n");
      model_help("network", surf_network_model_description);
      printf("\nLong description of all optimization levels accepted by the models of this simulator:\n");
      for (k = 0; surf_optimization_mode_description[k].name; k++)
        printf("  %s: %s\n",
               surf_optimization_mode_description[k].name,
               surf_optimization_mode_description[k].description);
      printf("Both network and CPU models have 'Lazy' as default optimization level\n\n");
      shall_exit = 1;
#ifdef HAVE_TRACING
    } else if (!strcmp(argv[i], "--help-tracing")) {
      TRACE_help (1);
      shall_exit = 1;
#endif
    } else {
      argv[j++] = argv[i];
    }
  }
  if (j < *argc) {
    argv[j] = NULL;
    *argc = j;
  }
  if (shall_exit)
    sg_cfg_exit_early();
}

/* callback of the workstation/model variable */
static void _sg_cfg_cb__workstation_model(const char *name, int pos)
{
  char *val;

  xbt_assert(_sg_cfg_init_status < 2,
              "Cannot change the model after the initialization");

  val = xbt_cfg_get_string(_sg_cfg_set, name);

  if (!strcmp(val, "help")) {
    model_help("workstation", surf_workstation_model_description);
    sg_cfg_exit_early();
  }

  /* Make sure that the model exists */
  find_model_description(surf_workstation_model_description, val);
}

/* callback of the cpu/model variable */
static void _sg_cfg_cb__cpu_model(const char *name, int pos)
{
  char *val;

  xbt_assert(_sg_cfg_init_status < 2,
              "Cannot change the model after the initialization");

  val = xbt_cfg_get_string(_sg_cfg_set, name);

  if (!strcmp(val, "help")) {
    model_help("CPU", surf_cpu_model_description);
    sg_cfg_exit_early();
  }

  /* New Module missing */
  find_model_description(surf_cpu_model_description, val);
}

/* callback of the cpu/model variable */
static void _sg_cfg_cb__optimization_mode(const char *name, int pos)
{
  char *val;

  xbt_assert(_sg_cfg_init_status < 2,
              "Cannot change the model after the initialization");

  val = xbt_cfg_get_string(_sg_cfg_set, name);

  if (!strcmp(val, "help")) {
    model_help("optimization", surf_optimization_mode_description);
    sg_cfg_exit_early();
  }

  /* New Module missing */
  find_model_description(surf_optimization_mode_description, val);
}

/* callback of the cpu/model variable */
static void _sg_cfg_cb__storage_mode(const char *name, int pos)
{
  char *val;

  xbt_assert(_sg_cfg_init_status < 2,
              "Cannot change the model after the initialization");

  val = xbt_cfg_get_string(_sg_cfg_set, name);

  if (!strcmp(val, "help")) {
    model_help("storage", surf_storage_model_description);
    sg_cfg_exit_early();
  }

  /* New Module missing */
  find_model_description(surf_storage_model_description, val);
}

/* callback of the workstation_model variable */
static void _sg_cfg_cb__network_model(const char *name, int pos)
{
  char *val;

  xbt_assert(_sg_cfg_init_status < 2,
              "Cannot change the model after the initialization");

  val = xbt_cfg_get_string(_sg_cfg_set, name);

  if (!strcmp(val, "help")) {
    model_help("network", surf_network_model_description);
    sg_cfg_exit_early();
  }

  /* New Module missing */
  find_model_description(surf_network_model_description, val);
}

/* callbacks of the network models values */
static void _sg_cfg_cb__tcp_gamma(const char *name, int pos)
{
  sg_tcp_gamma = xbt_cfg_get_double(_sg_cfg_set, name);
}

static void _sg_cfg_cb__maxmin_precision(const char* name, int pos)
{
  sg_maxmin_precision = xbt_cfg_get_double(_sg_cfg_set, name);
}

static void _sg_cfg_cb__sender_gap(const char* name, int pos)
{
  sg_sender_gap = xbt_cfg_get_double(_sg_cfg_set, name);
}

static void _sg_cfg_cb__latency_factor(const char *name, int pos)
{
  sg_latency_factor = xbt_cfg_get_double(_sg_cfg_set, name);
}

static void _sg_cfg_cb__bandwidth_factor(const char *name, int pos)
{
  sg_bandwidth_factor = xbt_cfg_get_double(_sg_cfg_set, name);
}

static void _sg_cfg_cb__weight_S(const char *name, int pos)
{
  sg_weight_S_parameter = xbt_cfg_get_double(_sg_cfg_set, name);
}

#ifdef HAVE_SMPI
/* callback of the mpi collectives */
static void _sg_cfg_cb__coll(const char *category,
                             s_mpi_coll_description_t * table,
                             const char *name, int pos)
{
  char *val;

  xbt_assert(_sg_cfg_init_status < 2,
              "Cannot change the model after the initialization");

  val = xbt_cfg_get_string(_sg_cfg_set, name);

  if (!strcmp(val, "help")) {
    coll_help(category, table);
    sg_cfg_exit_early();
  }

  /* New Module missing */
  find_coll_description(table, val);
}
static void _sg_cfg_cb__coll_gather(const char *name, int pos){
  _sg_cfg_cb__coll("gather", mpi_coll_gather_description, name, pos);
}
static void _sg_cfg_cb__coll_allgather(const char *name, int pos){
  _sg_cfg_cb__coll("allgather", mpi_coll_allgather_description, name, pos);
}
static void _sg_cfg_cb__coll_allgatherv(const char *name, int pos){
  _sg_cfg_cb__coll("allgatherv", mpi_coll_allgatherv_description, name, pos);
}
static void _sg_cfg_cb__coll_allreduce(const char *name, int pos)
{
  _sg_cfg_cb__coll("allreduce", mpi_coll_allreduce_description, name, pos);
}
static void _sg_cfg_cb__coll_alltoall(const char *name, int pos)
{
  _sg_cfg_cb__coll("alltoall", mpi_coll_alltoall_description, name, pos);
}
static void _sg_cfg_cb__coll_alltoallv(const char *name, int pos)
{
  _sg_cfg_cb__coll("alltoallv", mpi_coll_alltoallv_description, name, pos);
}
static void _sg_cfg_cb__coll_bcast(const char *name, int pos)
{
  _sg_cfg_cb__coll("bcast", mpi_coll_bcast_description, name, pos);
}
static void _sg_cfg_cb__coll_reduce(const char *name, int pos)
{
  _sg_cfg_cb__coll("reduce", mpi_coll_reduce_description, name, pos);
}
static void _sg_cfg_cb__coll_reduce_scatter(const char *name, int pos){
  _sg_cfg_cb__coll("reduce_scatter", mpi_coll_reduce_scatter_description, name, pos);
}
static void _sg_cfg_cb__coll_scatter(const char *name, int pos){
  _sg_cfg_cb__coll("scatter", mpi_coll_scatter_description, name, pos);
}
static void _sg_cfg_cb__coll_barrier(const char *name, int pos){
  _sg_cfg_cb__coll("barrier", mpi_coll_barrier_description, name, pos);
}
#endif

/* callback of the inclusion path */
static void _sg_cfg_cb__surf_path(const char *name, int pos)
{
  char *path = xbt_cfg_get_string_at(_sg_cfg_set, name, pos);
  xbt_dynar_push(surf_path, &path);
}

/* callback to decide if we want to use the model-checking */
#include "xbt_modinter.h"
#ifdef HAVE_MC
extern int _sg_do_model_check;   /* this variable lives in xbt_main until I find a right location for it */
#endif

static void _sg_cfg_cb_model_check(const char *name, int pos)
{
#ifdef HAVE_MC
  _sg_do_model_check = xbt_cfg_get_boolean(_sg_cfg_set, name);
#else
  if (xbt_cfg_get_boolean(_sg_cfg_set, name)) {
    xbt_die("You tried to activate the model-checking from the command line, but it was not compiled in. Change your settings in cmake, recompile and try again");
  }
#endif
}

extern int _sg_do_verbose_exit;

static void _sg_cfg_cb_verbose_exit(const char *name, int pos)
{
  _sg_do_verbose_exit = xbt_cfg_get_boolean(_sg_cfg_set, name);
}

extern int _sg_do_clean_atexit;

static void _sg_cfg_cb_clean_atexit(const char *name, int pos)
{
  _sg_do_clean_atexit = xbt_cfg_get_boolean(_sg_cfg_set, name);
}

static void _sg_cfg_cb_context_factory(const char *name, int pos)
{
  smx_context_factory_name = xbt_cfg_get_string(_sg_cfg_set, name);
}

static void _sg_cfg_cb_context_stack_size(const char *name, int pos)
{
  smx_context_stack_size_was_set = 1;
  smx_context_stack_size = xbt_cfg_get_int(_sg_cfg_set, name) * 1024;
}

static void _sg_cfg_cb_contexts_nthreads(const char *name, int pos)
{
  SIMIX_context_set_nthreads(xbt_cfg_get_int(_sg_cfg_set, name));
}

static void _sg_cfg_cb_contexts_parallel_threshold(const char *name, int pos)
{
  SIMIX_context_set_parallel_threshold(xbt_cfg_get_int(_sg_cfg_set, name));
}

static void _sg_cfg_cb_contexts_parallel_mode(const char *name, int pos)
{
  const char* mode_name = xbt_cfg_get_string(_sg_cfg_set, name);
  if (!strcmp(mode_name, "posix")) {
    SIMIX_context_set_parallel_mode(XBT_PARMAP_POSIX);
  }
  else if (!strcmp(mode_name, "futex")) {
    SIMIX_context_set_parallel_mode(XBT_PARMAP_FUTEX);
  }
  else if (!strcmp(mode_name, "busy_wait")) {
    SIMIX_context_set_parallel_mode(XBT_PARMAP_BUSY_WAIT);
  }
  else {
    xbt_die("Command line setting of the parallel synchronization mode should "
            "be one of \"posix\", \"futex\" or \"busy_wait\"");
  }
}

static void _sg_cfg_cb__surf_network_coordinates(const char *name,
                                                 int pos)
{
  int val = xbt_cfg_get_boolean(_sg_cfg_set, name);
  if (val) {
    if (!COORD_HOST_LEVEL) {
      COORD_HOST_LEVEL = xbt_lib_add_level(host_lib,xbt_dynar_free_voidp);
      COORD_ASR_LEVEL  = xbt_lib_add_level(as_router_lib,xbt_dynar_free_voidp);
    }
  } else
    if (COORD_HOST_LEVEL)
      xbt_die("Setting of whether to use coordinate cannot be disabled once set.");
}

static void _sg_cfg_cb__surf_network_crosstraffic(const char *name,
                                                  int pos)
{
  sg_network_crosstraffic = xbt_cfg_get_boolean(_sg_cfg_set, name);
}

#ifdef HAVE_GTNETS
static void _sg_cfg_cb__gtnets_jitter(const char *name, int pos)
{
  sg_gtnets_jitter = xbt_cfg_get_double(_sg_cfg_set, name);
}

static void _sg_cfg_cb__gtnets_jitter_seed(const char *name, int pos)
{
  sg_gtnets_jitter_seed = xbt_cfg_get_int(_sg_cfg_set, name);
}
#endif

/* create the config set, register what should be and parse the command line*/
void sg_config_init(int *argc, char **argv)
{
  char *description = xbt_malloc(1024);
  char *p;
  int i;

  /* Create the configuration support */
  if (_sg_cfg_init_status == 0) { /* Only create stuff if not already inited */
    sprintf(description,
            "The model to use for the CPU. Possible values: ");
    p = description;
    while (*(++p) != '\0');
    for (i = 0; surf_cpu_model_description[i].name; i++)
      p += sprintf(p, "%s%s", (i == 0 ? "" : ", "),
                   surf_cpu_model_description[i].name);
    sprintf(p,
            ".\n       (use 'help' as a value to see the long description of each model)");
    xbt_cfg_register(&_sg_cfg_set, "cpu/model", description,
                     xbt_cfgelm_string, 1, 1, &_sg_cfg_cb__cpu_model, NULL);
    xbt_cfg_setdefault_string(_sg_cfg_set, "cpu/model", "Cas01");

    while (*(++p) != '\0');
    for (i = 0; surf_optimization_mode_description[i].name; i++)
      p += sprintf(p, "%s%s", (i == 0 ? "" : ", "),
                   surf_optimization_mode_description[i].name);
    sprintf(p,
            ".\n       (use 'help' as a value to see the long description of each optimization mode)");
    xbt_cfg_register(&_sg_cfg_set, "cpu/optim", description,
                     xbt_cfgelm_string, 1, 1, &_sg_cfg_cb__optimization_mode, NULL);
    xbt_cfg_setdefault_string(_sg_cfg_set, "cpu/optim", "Lazy");

    sprintf(description,
            "The model to use for the storage. Possible values: ");
    p = description;
    while (*(++p) != '\0');
    for (i = 0; surf_storage_model_description[i].name; i++)
      p += sprintf(p, "%s%s", (i == 0 ? "" : ", "),
                   surf_storage_model_description[i].name);
    sprintf(p,
            ".\n       (use 'help' as a value to see the long description of each model)");
    xbt_cfg_register(&_sg_cfg_set, "storage/model", description,
                     xbt_cfgelm_string, 1, 1, &_sg_cfg_cb__storage_mode, NULL);
    xbt_cfg_setdefault_string(_sg_cfg_set, "storage/model", "default");

<<<<<<< HEAD
=======
    /* ********************************************************************* */
    /* TUTORIAL: New model                                                   */
    sprintf(description,
            "The model to use for the New model. Possible values: ");
    p = description;
    while (*(++p) != '\0');
    for (i = 0; surf_new_model_description[i].name; i++)
      p += sprintf(p, "%s%s", (i == 0 ? "" : ", "),
                   surf_new_model_description[i].name);
    sprintf(p,
            ".\n       (use 'help' as a value to see the long description of each model)");
    xbt_cfg_register(&_sg_cfg_set, "new_model/model", description,
                     xbt_cfgelm_string, 1, 1, &_sg_cfg_cb__storage_mode, NULL);
    xbt_cfg_setdefault_string(_sg_cfg_set, "new_model/model", "default");
    /* ********************************************************************* */

>>>>>>> 045db165
    sprintf(description,
            "The model to use for the network. Possible values: ");
    p = description;
    while (*(++p) != '\0');
    for (i = 0; surf_network_model_description[i].name; i++)
      p += sprintf(p, "%s%s", (i == 0 ? "" : ", "),
                   surf_network_model_description[i].name);
    sprintf(p,
            ".\n       (use 'help' as a value to see the long description of each model)");
    xbt_cfg_register(&_sg_cfg_set, "network/model", description,
                     xbt_cfgelm_string, 1, 1, &_sg_cfg_cb__network_model, NULL);
    xbt_cfg_setdefault_string(_sg_cfg_set, "network/model", "LV08");

    sprintf(description,
            "The optimization modes to use for the network. Possible values: ");
    p = description;
    while (*(++p) != '\0');
    for (i = 0; surf_optimization_mode_description[i].name; i++)
      p += sprintf(p, "%s%s", (i == 0 ? "" : ", "),
                   surf_optimization_mode_description[i].name);
    sprintf(p,
            ".\n       (use 'help' as a value to see the long description of each optimization mode)");
    xbt_cfg_register(&_sg_cfg_set, "network/optim", description,
                     xbt_cfgelm_string, 1, 1, &_sg_cfg_cb__optimization_mode, NULL);
    xbt_cfg_setdefault_string(_sg_cfg_set, "network/optim", "Lazy");

    sprintf(description,
            "The model to use for the workstation. Possible values: ");
    p = description;
    while (*(++p) != '\0');
    for (i = 0; surf_workstation_model_description[i].name; i++)
      p += sprintf(p, "%s%s", (i == 0 ? "" : ", "),
                   surf_workstation_model_description[i].name);
    sprintf(p,
            ".\n       (use 'help' as a value to see the long description of each model)");
    xbt_cfg_register(&_sg_cfg_set, "workstation/model", description,
                     xbt_cfgelm_string, 1, 1, &_sg_cfg_cb__workstation_model, NULL);
    xbt_cfg_setdefault_string(_sg_cfg_set, "workstation/model", "default");

    xbt_cfg_register(&_sg_cfg_set, "network/TCP_gamma",
                     "Size of the biggest TCP window (cat /proc/sys/net/ipv4/tcp_[rw]mem for recv/send window; Use the last given value, which is the max window size)",
                     xbt_cfgelm_double, 1, 1, _sg_cfg_cb__tcp_gamma, NULL);
    xbt_cfg_setdefault_double(_sg_cfg_set, "network/TCP_gamma", 4194304.0);

    xbt_cfg_register(&_sg_cfg_set, "maxmin/precision",
                     "Numerical precision used when updating simulation models (epsilon in double comparisons)",
                     xbt_cfgelm_double, 1, 1, _sg_cfg_cb__maxmin_precision, NULL);
    xbt_cfg_setdefault_double(_sg_cfg_set, "maxmin/precision", 0.00001);

    /* The parameters of network models */

    xbt_cfg_register(&_sg_cfg_set, "network/sender_gap",
                     "Minimum gap between two overlapping sends",
                     xbt_cfgelm_double, 1, 1, _sg_cfg_cb__sender_gap, NULL);
    /* default for "network/sender_gap" is set in network.c */

    xbt_cfg_register(&_sg_cfg_set, "network/latency_factor",
                     "Correction factor to apply to the provided latency (default value set by network model)",
                     xbt_cfgelm_double, 1, 1, _sg_cfg_cb__latency_factor, NULL);
    xbt_cfg_setdefault_double(_sg_cfg_set, "network/latency_factor", 1.0);

    xbt_cfg_register(&_sg_cfg_set, "network/bandwidth_factor",
                     "Correction factor to apply to the provided bandwidth (default value set by network model)",
                     xbt_cfgelm_double, 1, 1, _sg_cfg_cb__bandwidth_factor, NULL);
    xbt_cfg_setdefault_double(_sg_cfg_set, "network/bandwidth_factor", 1.0);

    xbt_cfg_register(&_sg_cfg_set, "network/weight_S",
                     "Correction factor to apply to the weight of competing streams (default value set by network model)",
                     xbt_cfgelm_double, 1, 1, _sg_cfg_cb__weight_S, NULL);
    /* default for "network/weight_S" is set in network.c */

    /* Inclusion path */
    xbt_cfg_register(&_sg_cfg_set, "path",
                     "Lookup path for inclusions in platform and deployment XML files",
                     xbt_cfgelm_string, 0, 0, _sg_cfg_cb__surf_path, NULL);

    xbt_cfg_register(&_sg_cfg_set, "cpu/maxmin_selective_update",
                     "Update the constraint set propagating recursively to others constraints (off by default when optim is set to lazy)",
                     xbt_cfgelm_boolean, 0, 1, NULL, NULL);
    xbt_cfg_setdefault_boolean(_sg_cfg_set, "cpu/maxmin_selective_update", "no");

    xbt_cfg_register(&_sg_cfg_set, "network/maxmin_selective_update",
                     "Update the constraint set propagating recursively to others constraints (off by default when optim is set to lazy)",
                     xbt_cfgelm_boolean, 0, 1, NULL, NULL);
    xbt_cfg_setdefault_boolean(_sg_cfg_set, "network/maxmin_selective_update", "no");

#ifdef HAVE_MC
    /* do model-checking */
    xbt_cfg_register(&_sg_cfg_set, "model-check",
                     "Verify the system through model-checking instead of simulating it (EXPERIMENTAL)",
                     xbt_cfgelm_boolean, 0, 1, _sg_cfg_cb_model_check, NULL);
    xbt_cfg_setdefault_boolean(_sg_cfg_set, "model-check", "no");

    /* do stateful model-checking */
    xbt_cfg_register(&_sg_cfg_set, "model-check/checkpoint",
                     "Specify the amount of steps between checkpoints during stateful model-checking (default: 0 => stateless verification). "
                     "If value=on, one checkpoint is saved for each step => faster verification, but huge memory consumption; higher values are good compromises between speed and memory consumption.",
                     xbt_cfgelm_int, 0, 1, _mc_cfg_cb_checkpoint, NULL);
    xbt_cfg_setdefault_int(_sg_cfg_set, "model-check/checkpoint", 0);

    /* do liveness model-checking */
    xbt_cfg_register(&_sg_cfg_set, "model-check/property",
                     "Specify the name of the file containing the property. It must be the result of the ltl2ba program.",
                     xbt_cfgelm_string, 0, 1, _mc_cfg_cb_property, NULL);
    xbt_cfg_setdefault_string(_sg_cfg_set, "model-check/property", "");

    /* Specify the kind of model-checking reduction */
    xbt_cfg_register(&_sg_cfg_set, "model-check/reduction",
                     "Specify the kind of exploration reduction (either none or DPOR)",
                     xbt_cfgelm_string, 0, 1, _mc_cfg_cb_reduce, NULL);
    xbt_cfg_setdefault_string(_sg_cfg_set, "model-check/reduction", "dpor");

    /* Enable/disable timeout for wait requests with model-checking */
    xbt_cfg_register(&_sg_cfg_set, "model-check/timeout",
                     "Enable/Disable timeout for wait requests",
                     xbt_cfgelm_boolean, 0, 1, _mc_cfg_cb_timeout, NULL);
    xbt_cfg_setdefault_boolean(_sg_cfg_set, "model-check/timeout", "no");

    /* Set max depth exploration */
    xbt_cfg_register(&_sg_cfg_set, "model-check/max_depth",
                     "Specify the max depth of exploration (default : 1000)",
                     xbt_cfgelm_int, 0, 1, _mc_cfg_cb_max_depth, NULL);
    xbt_cfg_setdefault_int(_sg_cfg_set, "model-check/max_depth", 1000);

    /* Set number of visited state stored for state comparison reduction*/
    xbt_cfg_register(&_sg_cfg_set, "model-check/visited",
                     "Specify the number of visited state stored for state comparison reduction. If value=5, the last 5 visited states are stored",
                     xbt_cfgelm_int, 0, 1, _mc_cfg_cb_visited, NULL);
    xbt_cfg_setdefault_int(_sg_cfg_set, "model-check/visited", 0);

    /* Set file name for dot output of graph state */
    xbt_cfg_register(&_sg_cfg_set, "model-check/dot_output",
                     "Specify the name of dot file corresponding to graph state",
                     xbt_cfgelm_string, 0, 1, _mc_cfg_cb_dot_output, NULL);
    xbt_cfg_setdefault_string(_sg_cfg_set, "model-check/dot_output", "");
#endif

    /* do verbose-exit */
    xbt_cfg_register(&_sg_cfg_set, "verbose-exit",
                     "Activate the \"do nothing\" mode in Ctrl-C",
                     xbt_cfgelm_boolean, 0, 1, _sg_cfg_cb_verbose_exit, NULL);
    xbt_cfg_setdefault_boolean(_sg_cfg_set, "verbose-exit", "yes");

    /* context factory */
    sprintf(description,
            "Context factory to use in SIMIX. Possible values: thread");
    const char *dflt_ctx_fact = "thread";
#ifdef CONTEXT_UCONTEXT
    strcat(description, ", ucontext");
    dflt_ctx_fact = "ucontext";
#endif
#ifdef HAVE_RAWCTX
    strcat(description, ", raw");
    dflt_ctx_fact = "raw";
#endif
    strcat(description, ".");
    xbt_cfg_register(&_sg_cfg_set, "contexts/factory", description,
                     xbt_cfgelm_string, 1, 1, _sg_cfg_cb_context_factory, NULL);
    xbt_cfg_setdefault_string(_sg_cfg_set, "contexts/factory", dflt_ctx_fact);

    /* stack size of contexts in Ko */
    xbt_cfg_register(&_sg_cfg_set, "contexts/stack_size",
                     "Stack size of contexts in Kib",
                     xbt_cfgelm_int, 1, 1, _sg_cfg_cb_context_stack_size, NULL);
    xbt_cfg_setdefault_int(_sg_cfg_set, "contexts/stack_size", 128);

    /* number of parallel threads for user processes */
    xbt_cfg_register(&_sg_cfg_set, "contexts/nthreads",
                     "Number of parallel threads used to execute user contexts",
                     xbt_cfgelm_int, 1, 1, _sg_cfg_cb_contexts_nthreads, NULL);
    xbt_cfg_setdefault_int(_sg_cfg_set, "contexts/nthreads", 1);

    /* minimal number of user contexts to be run in parallel */
    xbt_cfg_register(&_sg_cfg_set, "contexts/parallel_threshold",
                     "Minimal number of user contexts to be run in parallel (raw contexts only)",
                     xbt_cfgelm_int, 1, 1, _sg_cfg_cb_contexts_parallel_threshold, NULL);
    xbt_cfg_setdefault_int(_sg_cfg_set, "contexts/parallel_threshold", 2);

    /* synchronization mode for parallel user contexts */
    xbt_cfg_register(&_sg_cfg_set, "contexts/synchro",
                     "Synchronization mode to use when running contexts in parallel (either futex, posix or busy_wait)",
                     xbt_cfgelm_string, 1, 1, _sg_cfg_cb_contexts_parallel_mode, NULL);
#ifdef HAVE_FUTEX_H
    xbt_cfg_setdefault_string(_sg_cfg_set, "contexts/synchro", "futex");
#else //No futex on mac and posix is unimplememted yet
    xbt_cfg_setdefault_string(_sg_cfg_set, "contexts/synchro", "busy_wait");
#endif

    xbt_cfg_register(&_sg_cfg_set, "network/coordinates",
                     "\"yes\" or \"no\", specifying whether we use a coordinate-based routing (as Vivaldi)",
                     xbt_cfgelm_boolean, 1, 1, _sg_cfg_cb__surf_network_coordinates, NULL);
    xbt_cfg_setdefault_boolean(_sg_cfg_set, "network/coordinates", "no");

    xbt_cfg_register(&_sg_cfg_set, "network/crosstraffic",
                     "Activate the interferences between uploads and downloads for fluid max-min models (LV08, CM02)",
                     xbt_cfgelm_boolean, 0, 1, _sg_cfg_cb__surf_network_crosstraffic, NULL);
    xbt_cfg_setdefault_boolean(_sg_cfg_set, "network/crosstraffic", "no");

#ifdef HAVE_GTNETS
    xbt_cfg_register(&_sg_cfg_set, "gtnets/jitter",
                     "Double value to oscillate the link latency, uniformly in random interval [-latency*gtnets_jitter,latency*gtnets_jitter)",
                     xbt_cfgelm_double, 1, 1, _sg_cfg_cb__gtnets_jitter, NULL);
    xbt_cfg_setdefault_double(_sg_cfg_set, "gtnets/jitter", 0.0);

    xbt_cfg_register(&_sg_cfg_set, "gtnets/jitter_seed",
                     "Use a positive seed to reproduce jitted results, value must be in [1,1e8], default is 10",
                     xbt_cfgelm_int, 0, 1, _sg_cfg_cb__gtnets_jitter_seed, NULL);
    xbt_cfg_setdefault_int(_sg_cfg_set, "gtnets/jitter_seed", 10);
#endif
#ifdef HAVE_NS3
    xbt_cfg_register(&_sg_cfg_set, "ns3/TcpModel",
                     "The ns3 tcp model can be : NewReno or Reno or Tahoe",
                     xbt_cfgelm_string, 1, 1, NULL, NULL);
    xbt_cfg_setdefault_string(_sg_cfg_set, "ns3/TcpModel", "default");
#endif

#ifdef HAVE_SMPI
    xbt_cfg_register(&_sg_cfg_set, "smpi/running_power",
                     "Power of the host running the simulation (in flop/s). Used to bench the operations.",
                     xbt_cfgelm_double, 1, 1, NULL, NULL);
    xbt_cfg_setdefault_double(_sg_cfg_set, "smpi/running_power", 20000.0);

    xbt_cfg_register(&_sg_cfg_set, "smpi/display_timing",
                     "Boolean indicating whether we should display the timing after simulation.",
                     xbt_cfgelm_boolean, 1, 1, NULL, NULL);
    xbt_cfg_setdefault_boolean(_sg_cfg_set, "smpi/display_timing", "no");

    xbt_cfg_register(&_sg_cfg_set, "smpi/use_shared_malloc",
                     "Boolean indicating whether we should use shared memory when using SMPI_SHARED_MALLOC. Allows user to disable it for debug purposes.",
                     xbt_cfgelm_boolean, 1, 1, NULL, NULL);
    xbt_cfg_setdefault_boolean(_sg_cfg_set, "smpi/use_shared_malloc", "yes");

    xbt_cfg_register(&_sg_cfg_set, "smpi/cpu_threshold",
                     "Minimal computation time (in seconds) not discarded.",
                     xbt_cfgelm_double, 1, 1, NULL, NULL);
    xbt_cfg_setdefault_double(_sg_cfg_set, "smpi/cpu_threshold", 1e-6);

    xbt_cfg_register(&_sg_cfg_set, "smpi/async_small_thres",
                     "Maximal size of messages that are to be sent asynchronously, without waiting for the receiver",
                     xbt_cfgelm_int, 1, 1, NULL, NULL);
    xbt_cfg_setdefault_int(_sg_cfg_set, "smpi/async_small_thres", 0);

    xbt_cfg_register(&_sg_cfg_set, "smpi/send_is_detached_thres",
                     "Threshold of message size where MPI_Send stops behaving like MPI_Isend and becomes MPI_Ssend",
                     xbt_cfgelm_int, 1, 1, NULL, NULL);
    xbt_cfg_setdefault_int(_sg_cfg_set, "smpi/send_is_detached_thres", 65536);

    //For smpi/bw_factor and smpi/lat_factor
    //Default value have to be "threshold0:value0;threshold1:value1;...;thresholdN:valueN"
    //test is if( size >= thresholdN ) return valueN;
    //Values can be modified with command line --cfg=smpi/bw_factor:"threshold0:value0;threshold1:value1;...;thresholdN:valueN"
    //  or with tag config put line <prop id="smpi/bw_factor" value="threshold0:value0;threshold1:value1;...;thresholdN:valueN"></prop>
    xbt_cfg_register(&_sg_cfg_set, "smpi/bw_factor",
                     "Bandwidth factors for smpi.",
                     xbt_cfgelm_string, 1, 1, NULL, NULL);
    xbt_cfg_setdefault_string(_sg_cfg_set, "smpi/bw_factor", "65472:0.940694;15424:0.697866;9376:0.58729;5776:1.08739;3484:0.77493;1426:0.608902;732:0.341987;257:0.338112;0:0.812084");

    xbt_cfg_register(&_sg_cfg_set, "smpi/lat_factor",
                     "Latency factors for smpi.",
                     xbt_cfgelm_string, 1, 1, NULL, NULL);
    xbt_cfg_setdefault_string(_sg_cfg_set, "smpi/lat_factor", "65472:11.6436;15424:3.48845;9376:2.59299;5776:2.18796;3484:1.88101;1426:1.61075;732:1.9503;257:1.95341;0:2.01467");

    xbt_cfg_register(&_sg_cfg_set, "smpi/os",
                     "Small messages timings (MPI_Send minimum time for small messages)",
                     xbt_cfgelm_string, 1, 1, NULL, NULL);
    xbt_cfg_setdefault_string(_sg_cfg_set, "smpi/os", "1:0:0:0:0");

    xbt_cfg_register(&_sg_cfg_set, "smpi/ois",
                     "Small messages timings (MPI_Isend minimum time for small messages)",
                     xbt_cfgelm_string, 1, 1, NULL, NULL);
    xbt_cfg_setdefault_string(_sg_cfg_set, "smpi/ois", "1:0:0:0:0");

    xbt_cfg_register(&_sg_cfg_set, "smpi/or",
                     "Small messages timings (MPI_Recv minimum time for small messages)",
                     xbt_cfgelm_string, 1, 1, NULL, NULL);
    xbt_cfg_setdefault_string(_sg_cfg_set, "smpi/or", "1:0:0:0:0");
    xbt_cfg_register(&_sg_cfg_set, "smpi/iprobe",
                     "Minimum time to inject inside a call to MPI_Iprobe",
                     xbt_cfgelm_double, 1, 1, NULL, NULL);
    xbt_cfg_setdefault_double(_sg_cfg_set, "smpi/iprobe", 1e-4);
    xbt_cfg_register(&_sg_cfg_set, "smpi/coll_selector",
                     "Which collective selector to use",
                     xbt_cfgelm_string, 1, 1, NULL, NULL);
    xbt_cfg_setdefault_string(_sg_cfg_set, "smpi/coll_selector", "default");

    xbt_cfg_register(&_sg_cfg_set, "smpi/gather",
                     "Which collective to use for gather",
                     xbt_cfgelm_string, 1, 1, &_sg_cfg_cb__coll_gather, NULL);

    xbt_cfg_register(&_sg_cfg_set, "smpi/allgather",
                     "Which collective to use for allgather",
                     xbt_cfgelm_string, 1, 1, &_sg_cfg_cb__coll_allgather, NULL);

    xbt_cfg_register(&_sg_cfg_set, "smpi/barrier",
                     "Which collective to use for barrier",
                     xbt_cfgelm_string, 1, 1, &_sg_cfg_cb__coll_barrier, NULL);

    xbt_cfg_register(&_sg_cfg_set, "smpi/reduce_scatter",
                     "Which collective to use for reduce_scatter",
                     xbt_cfgelm_string, 1, 1, &_sg_cfg_cb__coll_reduce_scatter, NULL);

    xbt_cfg_register(&_sg_cfg_set, "smpi/scatter",
                     "Which collective to use for scatter",
                     xbt_cfgelm_string, 1, 1, &_sg_cfg_cb__coll_scatter, NULL);

    xbt_cfg_register(&_sg_cfg_set, "smpi/allgatherv",
                     "Which collective to use for allgatherv",
                     xbt_cfgelm_string, 1, 1, &_sg_cfg_cb__coll_allgatherv, NULL);

    xbt_cfg_register(&_sg_cfg_set, "smpi/allreduce",
                     "Which collective to use for allreduce",
                     xbt_cfgelm_string, 1, 1, &_sg_cfg_cb__coll_allreduce, NULL);

    xbt_cfg_register(&_sg_cfg_set, "smpi/alltoall",
                     "Which collective to use for alltoall",
                     xbt_cfgelm_string, 1, 1, &_sg_cfg_cb__coll_alltoall, NULL);

    xbt_cfg_register(&_sg_cfg_set, "smpi/alltoallv",
                     "Which collective to use for alltoallv",
                     xbt_cfgelm_string, 1, 1, &_sg_cfg_cb__coll_alltoallv, NULL);

    xbt_cfg_register(&_sg_cfg_set, "smpi/bcast",
                     "Which collective to use for bcast",
                     xbt_cfgelm_string, 1, 1, &_sg_cfg_cb__coll_bcast, NULL);

    xbt_cfg_register(&_sg_cfg_set, "smpi/reduce",
                     "Which collective to use for reduce",
                     xbt_cfgelm_string, 1, 1, &_sg_cfg_cb__coll_reduce, NULL);
#endif // HAVE_SMPI

    xbt_cfg_register(&_sg_cfg_set, "clean_atexit",
                     "\"yes\" or \"no\". \"yes\" enables all the cleanups of SimGrid (XBT,SIMIX,MSG) to be registered with atexit. \"no\" may be useful if your code segfaults when calling the exit function.",
                     xbt_cfgelm_boolean, 1, 1, _sg_cfg_cb_clean_atexit, NULL);
    xbt_cfg_setdefault_boolean(_sg_cfg_set, "clean_atexit", "yes");

    if (!surf_path) {
      /* retrieves the current directory of the current process */
      const char *initial_path = __surf_get_initial_path();
      xbt_assert((initial_path),
                  "__surf_get_initial_path() failed! Can't resolves current Windows directory");

      surf_path = xbt_dynar_new(sizeof(char *), NULL);
      xbt_cfg_setdefault_string(_sg_cfg_set, "path", initial_path);
    }

    _sg_cfg_init_status = 1;

    sg_config_cmd_line(argc, argv);

    xbt_mallocator_initialization_is_done(SIMIX_context_is_parallel());

  } else {
    XBT_WARN("Call to sg_config_init() after initialization ignored");
  }

  xbt_free(description);
}

void sg_config_finalize(void)
{
  if (!_sg_cfg_init_status)
    return;                     /* Not initialized yet. Nothing to do */

  xbt_cfg_free(&_sg_cfg_set);
  _sg_cfg_init_status = 0;
}

/* Pick the right models for CPU, net and workstation, and call their model_init_preparse */
void surf_config_models_setup()
{
  const char *workstation_model_name;
  int workstation_id = -1;
  char *network_model_name = NULL;
  char *cpu_model_name = NULL;
  int storage_id = -1;
  char *storage_model_name = NULL;

  workstation_model_name =
      xbt_cfg_get_string(_sg_cfg_set, "workstation/model");
  network_model_name = xbt_cfg_get_string(_sg_cfg_set, "network/model");
  cpu_model_name = xbt_cfg_get_string(_sg_cfg_set, "cpu/model");
  storage_model_name = xbt_cfg_get_string(_sg_cfg_set, "storage/model");

  /* Check whether we use a net/cpu model differing from the default ones, in which case
   * we should switch to the "compound" workstation model to correctly dispatch stuff to
   * the right net/cpu models.
   */

  if ((!xbt_cfg_is_default_value(_sg_cfg_set, "network/model") ||
       !xbt_cfg_is_default_value(_sg_cfg_set, "cpu/model")) &&
      xbt_cfg_is_default_value(_sg_cfg_set, "workstation/model")) {
    XBT_INFO("Switching workstation model to compound since you changed the network and/or cpu model(s)");
    workstation_model_name = "compound";
    xbt_cfg_set_string(_sg_cfg_set, "workstation/model", workstation_model_name);
  }

  XBT_DEBUG("Workstation model: %s", workstation_model_name);
  workstation_id =
      find_model_description(surf_workstation_model_description,
                             workstation_model_name);
  if (!strcmp(workstation_model_name, "compound")) {
    int network_id = -1;
    int cpu_id = -1;

    xbt_assert(cpu_model_name,
                "Set a cpu model to use with the 'compound' workstation model");

    xbt_assert(network_model_name,
                "Set a network model to use with the 'compound' workstation model");

    network_id =
        find_model_description(surf_network_model_description,
                               network_model_name);
    cpu_id =
        find_model_description(surf_cpu_model_description, cpu_model_name);

    surf_cpu_model_description[cpu_id].model_init_preparse();
    surf_network_model_description[network_id].model_init_preparse();
  }

  XBT_DEBUG("Call workstation_model_init");
  surf_workstation_model_description[workstation_id].model_init_preparse();

  XBT_DEBUG("Call storage_model_init");
  storage_id = find_model_description(surf_storage_model_description, storage_model_name);
  surf_storage_model_description[storage_id].model_init_preparse();

}

int sg_cfg_get_int(const char* name)
{
  return xbt_cfg_get_int(_sg_cfg_set,name);
}

double sg_cfg_get_double(const char* name)
{
  return xbt_cfg_get_double(_sg_cfg_set,name);
}

char* sg_cfg_get_string(const char* name)
{
  return xbt_cfg_get_string(_sg_cfg_set,name);
}

int sg_cfg_get_boolean(const char* name)
{
  return xbt_cfg_get_boolean(_sg_cfg_set,name);
}

void sg_cfg_get_peer(const char *name, char **peer, int *port)
{
  xbt_cfg_get_peer(_sg_cfg_set,name, peer, port);
}

xbt_dynar_t sg_cfg_get_dynar(const char* name)
{
  return xbt_cfg_get_dynar(_sg_cfg_set,name);
}<|MERGE_RESOLUTION|>--- conflicted
+++ resolved
@@ -447,25 +447,6 @@
                      xbt_cfgelm_string, 1, 1, &_sg_cfg_cb__storage_mode, NULL);
     xbt_cfg_setdefault_string(_sg_cfg_set, "storage/model", "default");
 
-<<<<<<< HEAD
-=======
-    /* ********************************************************************* */
-    /* TUTORIAL: New model                                                   */
-    sprintf(description,
-            "The model to use for the New model. Possible values: ");
-    p = description;
-    while (*(++p) != '\0');
-    for (i = 0; surf_new_model_description[i].name; i++)
-      p += sprintf(p, "%s%s", (i == 0 ? "" : ", "),
-                   surf_new_model_description[i].name);
-    sprintf(p,
-            ".\n       (use 'help' as a value to see the long description of each model)");
-    xbt_cfg_register(&_sg_cfg_set, "new_model/model", description,
-                     xbt_cfgelm_string, 1, 1, &_sg_cfg_cb__storage_mode, NULL);
-    xbt_cfg_setdefault_string(_sg_cfg_set, "new_model/model", "default");
-    /* ********************************************************************* */
-
->>>>>>> 045db165
     sprintf(description,
             "The model to use for the network. Possible values: ");
     p = description;
