--- conflicted
+++ resolved
@@ -11,11 +11,11 @@
 #include <climits>
 
 #include <functional>
+#include <map>
 #include <stdexcept>
 #include <string>
 #include <type_traits>
 #include <typeinfo>
-#include <unordered_map>
 #include <vector>
 
 #include <xbt/ex.hpp>
@@ -260,14 +260,10 @@
 class Config {
 private:
   // name -> ConfigElement:
-  std::unordered_map<std::string, simgrid::config::ConfigurationElement*> options;
+  std::map<std::string, simgrid::config::ConfigurationElement*> options;
   // alias -> xbt_dict_elm_t from options:
-<<<<<<< HEAD
-  std::unordered_map<std::string, simgrid::config::ConfigurationElement*> aliases;
-=======
-  xbt_dict_t aliases;
-  bool warn_for_aliases;
->>>>>>> 42e38300
+  std::map<std::string, simgrid::config::ConfigurationElement*> aliases;
+  bool warn_for_aliases = true;
 
 public:
   Config() = default;
@@ -304,22 +300,6 @@
   ConfigurationElement* getDictElement(const char* name);
 };
 
-<<<<<<< HEAD
-=======
-/* Internal stuff used in cache to free a variable */
-static void xbt_cfgelm_free(void *data)
-{
-  if (data)
-    delete (simgrid::config::ConfigurationElement*) data;
-}
-
-Config::Config()
-    : options(xbt_dict_new_homogeneous(xbt_cfgelm_free))
-    , aliases(xbt_dict_new_homogeneous(nullptr))
-    , warn_for_aliases(true)
-{}
-
->>>>>>> 42e38300
 Config::~Config()
 {
   XBT_DEBUG("Frees cfg set %p", this);
@@ -329,29 +309,18 @@
 
 inline ConfigurationElement* Config::getDictElement(const char* name)
 {
-<<<<<<< HEAD
   try {
     return options.at(name);
   } catch (std::out_of_range& unfound) {
     try {
       ConfigurationElement* res = aliases.at(name);
-      XBT_INFO("Option %s has been renamed to %s. Consider switching.", name, res->getKey().c_str());
+      if (warn_for_aliases)
+        XBT_INFO("Option %s has been renamed to %s. Consider switching.", name, res->getKey().c_str());
       return res;
     } catch (std::out_of_range& missing_key) {
       throw simgrid::config::missing_key_error(std::string("Bad config key: ") + name);
     }
   }
-=======
-  // We are interested in the options dictelm:
-  xbt_dictelm_t res = xbt_dict_get_elm_or_null(options, name);
-  if (res)
-    return res;
-  // The aliases dict stores pointers to the options dictelm:
-  res = (xbt_dictelm_t) xbt_dict_get_or_null(aliases, name);
-  if (res && warn_for_aliases)
-    XBT_INFO("Option %s has been renamed to %s. Consider switching.", name, res->key);
-  return res;
->>>>>>> 42e38300
 }
 
 inline ConfigurationElement& Config::operator[](const char* name)
@@ -389,47 +358,19 @@
 /** @brief Displays the declared aliases and their description */
 void Config::showAliases()
 {
-  std::vector<std::string> names;
-
-<<<<<<< HEAD
-  for (auto elm : aliases)
-    names.push_back(elm.first);
-  std::sort(names.begin(), names.end());
-=======
-  xbt_dict_foreach(this->aliases, dict_cursor, name, dictel)
-    names.push_back(name);
-  std::sort(begin(names), end(names), [](char* a, char* b) { return strcmp(a, b) < 0; });
->>>>>>> 42e38300
-
   bool old_warn_for_aliases = false;
   std::swap(warn_for_aliases, old_warn_for_aliases);
-  for (auto name : names)
-<<<<<<< HEAD
-    printf("   %s: %s\n", name.c_str(), (*this)[name.c_str()].getDescription().c_str());
-=======
-    printf("   %s: %s\n", name, (*this)[name].getDescription().c_str());
+  for (auto elm : aliases)
+    printf("   %s: %s\n", elm.first.c_str(), (*this)[elm.first.c_str()].getDescription().c_str());
   std::swap(warn_for_aliases, old_warn_for_aliases);
->>>>>>> 42e38300
 }
 
 /** @brief Displays the declared options and their description */
 void Config::help()
 {
-  std::vector<std::string> names;
-
-<<<<<<< HEAD
-  for (auto elm : options)
-    names.push_back(elm.first);
-  std::sort(names.begin(), names.end());
-=======
-  xbt_dict_foreach(this->options, dict_cursor, name, variable)
-    names.push_back(name);
-  std::sort(begin(names), end(names), [](char* a, char* b) { return strcmp(a, b) < 0; });
->>>>>>> 42e38300
-
-  for (auto name : names) {
-    simgrid::config::ConfigurationElement* variable = this->options.at(name);
-    printf("   %s: %s\n", name.c_str(), variable->getDescription().c_str());
+  for (auto elm : options) {
+    simgrid::config::ConfigurationElement* variable = this->options.at(elm.first);
+    printf("   %s: %s\n", elm.first.c_str(), variable->getDescription().c_str());
     printf("       Type: %s; ", variable->getTypeName());
     printf("Current value: %s\n", variable->getStringValue().c_str());
   }
