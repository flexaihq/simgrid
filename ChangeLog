SimGrid (3.6) unstable; urgency=low

<<<<<<< HEAD
 Java and Ruby: 
 * Bindings now constitute their own package, separated from the main one.
   Rational: reduce our maintainance nightmare by reducing the module coupling.
   They will soon be released on their own on gforge. In the meanwhile:
   svn co svn://scm.gforge.inria.fr/svn/simgrid/contrib/trunk/simgrid-java
   svn co svn://scm.gforge.inria.fr/svn/simgrid/contrib/trunk/simgrid-ruby
 
 GRAS: It is not considered as stable anymore, but experimental. Sorry.
 * It's not quite deprecated for now because we have no replacement,
   but it may soon become the case.
=======
 SMPI
 * New MPI functions supported: MPI_Comm_disconnect, MPI_Comm_get_name
 * Fortran: New user-level cache variable to store the rank of the running
   process. This improves performance by an order of magnitude.
 * C: New coccinelle script to automatically locate and modifiy global and
   local static variables.
 * Improved SMPI network model with a sender-side gap to account for multiple
   parallel sends.
>>>>>>> 892465a3

 MSG
 * New function MSG_comm_get_status(). MSG_comm_test() and MSG_comm_testany()
   only say if a communication is finished, no matter whether it succeeded or
   failed. You can call MSG_comm_get_status() to know the status of a finished
   communication.
 * New function MSG_task_dsend() to send a task and detach it. When a
   communication is detached, you are never notified of its success or failure
   and the memory is released automatically once it is finished. This function
   is useful when you don't care about the end nor the success of a
   communication.
 * Change the prototypes of action replay. Sorry for inconvenience,
   but this is really more efficient this way (and to adapt your code,
   you just have to fix the initialization, that shouldn't be too long)
 * Kill the braindead MSG_task_refcount_dec() function. I guess nobody
   ever managed to do anything useful with it.
 * New function MSG_comm_testany(). Similarly to MSG_comm_waitany(), it
   takes a dynar of communications. It returns immediately and gives the
   index of a finished communication (if any).
 * New example: a basic implementation of the Chord P2P algorithm.

 SURF
 * New model for multi-core CPUs. You can now use the core attribute to
   precise the number of cores of a host. This is a basic model. Every
   process running on the host receives at most the power provided in
   the DTD (throughput<=power). Total throughput of process cannot exceed
   power * num_cores.
 * New peer tag. This peer tag creates a tiny AS comprising a host and a
   router linked by an up-link and a down-link (possibly asymmetrical).
   This kind of pattern allows to easily build last-mile model style platforms.
   Aggregating such patterns in a rule-based AS is thus the technique of
   choice for modeling large peer-to-peer/volunteer computing/cloud platforms.
 * New model for Vivaldi routing. We transformed the Vivaldi network model
   into a Vivaldi routing model (based on the rule-based model). This allows to
   combine Vivaldi based latencies with last-mile platforms.

 SIMIX
 * Introduce a new context factory "raw", highly inspirated from the
   ucontext factory, but using manually crafted functions in assembly to
   do the work in an efficient manner.
 * Allow to change the used context factory at run time, not only at
   compilation time. Use --cfg=contexts/factory:raw for maximal speed.
 * Add an option --cfg=contexts/stacksize:N to set the stack size of the user
   contextes at runtime (only with raw contexts or ucontexts).
 * Completely rewrote this module to allow parallel execution of user
   processes. Use --cfg=contexts/nthreads:N to execute user processes
   with N parallel threads (the default is 1, meaning no parallelism).
 * Allow to decide dynamically between sequential and parallel modes.
   When nthreads > 1, you can use --cfg=contexts/threshold:P to run the user
   processes in parallel only when their number is greater than or equal to P
   (the default is 2).
 * Added a check for NaN of IEEE754 infinite in the double entries of 
   the smx_user.c file

 XBT
 * New command line option: if you pass --cfg=verbose-exit:0, SimGrid
   won't output the state of processes when interrupted with Ctrl-C
 * Add a new function xbt_dynar_to_array that transforms a dynar into a
   NULL-terminated array. This may solve backward compatibility issues
   due to the change to return type of SD_simulate. See also:
   http://lists.gforge.inria.fr/pipermail/simgrid-user/2010-December/002206.html
 * Add new macros with variable number of arguments.
   - in xbt/log.h: XBT_DEBUG, XBT_VERB, XBT_INFO, etc.
   - in xbt/asserts.h: xbt_assert
   - in xbt/cunit.h: xbt_test_{add,fail,assert,log}
   - in xbt/ex.h: THROWF and RETHROWF.
   Define XBT_USE_DEPRECATED if you want to use the old numbered macros like
   INFO1, INFO2, etc.
 * Change xbt_die() to accept a format string with arguments, just like printf.
 * New data structure: xbt_lib_t, like a dict but more general and with better
   memory handling.

 INSTR
 * New configuration options
   Options triva/categorized and triva/uncategorized can be used to generate
   graph configuration files for Triva visualization tool.
 * Configuration option tracing/platform is renamed to tracing/categorized
 * XBT logging makes tracing error checks easier, new root log hierarchy: instr
 * New TRACE_user_link_variable interface:
   User provides the name of the link and the tracing variable to attach to it
 * the declaration of tracing categories must be done after the environment
   creation
 * simpler tracing interface, just one way to declare categories
    TRACE_category or TRACE_category_with_color, it is up to you
 * links in the trace file are again identified by their names
 * trace contains the full platform hierarchy exactly as declared using the ASes
 * Options tracing/msg/[task|process]:1 groups the process by hosts
   for both cases, tasks and processes must have names that are unique during the simulation
   these options generate traces that are suited to gantt-charts, such as the space-time view of Paje
 * The experimental option tracing/msg/volume is deprecated
   its functionality may be reincorporated if needed
 * Buffering
   The tracing generates a trace file with unordered timestamped events,
   because of the way the core simulator (surf) works. A script available
   at the tools directory (fix-paje-trace.sh) can be used to put the events
   in order. We have changed the tracing so it can generate ordered timestamped
   events in the final trace, but depending on the simulator (and how much time
   is simulated) that can lead to a huge memory utilization. It is desactivated 
   by default, but it can be activated using the --cfg=tracing/buffer:1 switch.
   
 Build Infrastructure
 * Define a SIMGRID_VERSION macro in simgrid_config.h.
   - We are trying hard to keep the API stable, but it may happen that
     some things change (we're a research project after all, not a
     nuclear plant operating system). If such things should happen, you
     could rely on that macro to adapt.
   - current value: 30600 for 3.06.00, aka 3.6
 * Define macro MAKE_SIMGRID_VERSION(major, minor, patch) to help building
   a number that can be compared with SIMGRID_VERSION.
 * Add a build option -Denable_debug (set to ON by default): when set to OFF,
   assertions and verbose/debug logging events are disabled at compile time.

 -- Da SimGrid team <simgrid-devel@lists.gforge.inria.fr>

SimGrid (3.5) stable; urgency=medium

 Model Checking
 * New feature to any SimGrid-based simulator: Model-Checking
   Check SIN#1 for more details.

 SMPI
 * New Model SMPI (three-interval linear regression for correction factors)
   See RR-7426, available at http://hal.inria.fr/inria-00527150
 * Ability to use FORTRAN MPI code (through f2c, automatically privatized)
 * New MPI functions supported: MPI_Get_count(), MPI_Comm_split()
 * New: RAM folding (see RR-7426 and examples/smpi/NAS/DT-folding)
 * New: execution sampling (see RR-7426 and examples/smpi/NAS/EP-sampling)
 * See also src/smpi/README

 Tracing:
 Tracing:
 * Tracing system
   - Tracing API changes: TRACE_start and TRACE_end should not be called
     by user-code. They are automatically called by simulators created
     with SimDAG, MSG and SMPI if the toolkit is compiled with
     tracing_enabled=ON. Categories declaration and utilization remain the
     same for MSG and SimDag.
   - A function was added to the tracing API to declare categories with
     colors:
        - TRACE_category_with_color (char *category, char *color)
                where color must be in the following format
                    "%f %f %f", red, green, blue
                and red, green, blue are float values in the interval [0, 1]
        - User can specify NULL as color parameter, or continue calling
            TRACE_category (cat)
          On that case, the tracing system will define random colors
   - The following command-line options are supported:
        --cfg=tracing/filename:msg.trace
        --cfg=tracing:1               (activate tracing, needed to use others)
        --cfg=tracing/platform:1      (categorized resource use)
        --cfg=tracing/uncategorized:1 (uncategorized resource use)
        --cfg=tracing/msg/task:1      (task creation)
        --cfg=tracing/msg/process:1   (process creation, migration)
        --cfg=tracing/msg/volume:1    (volume of MSG send/recv)
        --cfg=tracing/smpi:1          (SMPI interface tracing)
        --cfg=tracing/simdag:1        (allow SimDAG tasks receive categories)
   - examples of examples/msg/tracing updated
 * Tracing SimDag
   - DAXLoader and DOTLoader functions can generate tasks with categories
   - A new function to attribute a category to SD tasks:
        TRACE_sd_set_task_category (SD_task_t task, char *category)
 * Tracing the MPI interface implemented by SMPI
   - Collective operations are traced with states
   - Point-to-Point operations are traced with states/links
   - Tracing activated by a parameter "-trace filename" passed
     to smpirun during execution (considering that simgrid
     is compiled with tracing enabled)
   - To run the simulation with gdb, the simulator
     accepts --cfg=tracing/smpi:1 to trace SMPI
   - tesh files to check if smpi tracing is ok
   - See examples/smpi/NAS/DT-trace
 * GTNetS tracing re-worked
   - adaptation to the tracing system of GTNets to cope
     with modifications regarding the fullduplex mode
   - new tesh files to check if gtnets tracing is ok

 MSG
 * Asynchronous communications through the functions:
   MSG_task_isend/irecv and MSG_comm_test/wait/waitall
 * New function: MSG_load_platform_script()
   to make possible using a lua script instead of XML files to set up platforms
 * New function: MSG_set_function
   to associate functions to processes, used when bypassing the parser
 * New functions: MSG_task_set_name(), MSG_task_set_compute_duration()

 Platforms: Add some more examples in examples/platforms
 * Grid'5000: see www.grid5000.fr
 * *_30000_hosts.xml: various huge files [mainly scalability testing]

 SURF
 * Change the XML format. This is a very important modification. SimGrid
   3.5 introduces a new hierarchical format based on the notion of
   Autonomous Systems. Compatibility with old format is ensured
   through the perl script provided in the install bin directory
   bin/simgrid_update_xml.
   It is now possible to build platforms with specific routing
   mechanism (Full/Dijkstra/DijkstraCache/Floyd) and to easily
   connect several platforms together. We will try to provide soon
   set of realistic platforms exploiting these properties (have a
   look at examples/platforms/ for the moment).
 * Take the opportunity of the XML format change to be a good XML citizen:
   rename link:ctn to link_ctn and similar changes (also dealed with by
   simgrid_update_xml)
 * Add a new routing scheme (rule-based) using regular expressions. It
   enables to have an extremely low memory footprint when the
   underlying routing is simple and can be compactly described. You
   need to have libpcre4-dev (perl regular expressions) installed if
   you want to use this routing scheme.
 * Revive the cluster TAG and allow to easily and efficiently (both in
   term of memory and speed) connect clusters together. Have a look
   at teshsuite/simdag/platforms/ to see how this can be done. With
   this tag, you can create clusters with thousands of tasks at no
   cost (have a look at examples/platforms/).
   Note: clusters are implemented as ASes, so there is no need for an
   enclosing AS tag if you have only one cluster in your platform.
 * Add new generic functions in the public interface that allows the user
   to call SURF 'create_resource' methods from your code (same
   functionality as the XML bypass mechanism but with a much lighter
   burden).
 * Add a new model (enabled through command line --cfg=network/model:SMPI)
   that uses a piecewise linear approximation to produce better
   results when exchanging small messages.
 * Add a new parameter to handle correctly full duplex link and account
   for interferences between uplink and downlink communications
   (activate with --cfg=fullduplex:1).

 SIMDAG
 * Rename the SD_READY (all dependencies are satisfied and task is
   scheduled) state in SD_RUNNABLE and define a new SD_SCHEDULABLE (all
   dependencies are satisfied) state.
   This prevents a confusion between the notion of "ready to schedule"
   (SD_SCHEDULABLE) used in DAG scheduling and that of "ready to be
   simulated" (SD_RUNNABLE) used by the simulation kernel.
 * Change the way a task is considered as ready. Instead of removing
   dependencies when a task is done, a counter is decreased. This way,
   it is always possible to reach ancestors thanks to the
   SD_taks_get_parents function (even after the end of the simulation.)
 * Change the return type of SD_Simulate from (SD_task_t*) into
   xbt_dynar_t. This function was in handling a dynar internally and
   converted it into a NULL terminated array for historical reasons.
 * New function SD_dotload(char*) to load a DAG described in dot
   format. This loader and the corresponding examples require the
   installation of the graphviz library.
 * Fix a bug in the management of tasks of size 0 in the surf network
   models. This problem was only visible with SIMDAG and you should
   thus disregard results produced with earlier versions if you
   relied on this feature (some tasks were blocked because of this).
 * Fix a bunch of stuff that prevented to use classical models with SIMDAG
   even though your applications were doing only point-to-point
   communications and sequential computations. Now you can really use any
   model you want (of course, if you create real parallel tasks, which are
   not implemented in most models beside ptaskL07, this will abort).
 * Add an example that schedules a DAX on an heterogeneous platform
   using a Min-Min strategy.
 * New function SD_workstation_get_current_task() that returns the kind
   of task currently running on a workstation in the sequential access
   mode.
 * Raise some warnings when unexecuted tasks remains at the end of the
   simulation. This is usually caused by cycles in the DAG.

 SIMIX
 * New function: SIMIX_process_set_function() called by MSG_set_function
 * Change the underlying waiting queue in semaphores so that a process
   can wait on several of them simultaneously (as in waitany).
 * Fix the way to handle tokens in semaphores so that all access patterns
   work: {acquire, acquire_timeout, waitany} / {release, release_forever}.
 * kill the dirty pimple SIMIX_message_sizes_output()
   Please use (proper) visualization instead

 XBT
 * New data container: setset (set of sets of elements)
 * New module: mmalloc (mapped malloc, allowing to have several
   independent segments of malloc)
 * New function: xbt_dict_cursor_set_data()
 * New functions: xbt_dynar_sort(), xbt_dynar_compare()
 * New function: xbt_dynar_is_empty()
 * New function: xbt_fifo_get_last_item()
 * Fix xbt_dynar_shrink(): use the right element size.
 * Fix xbt_dynar_set*(): allow index larger than current size and memset 0
   uninitialized areas during expand.
 * Fix semaphores: previous implementation was severely broken.
 * Use library init/fini functions for our initialization.
   - you can use logs and other feature as soon as you want in your
     code (even before the xbt_init / MSG_init)
   - xbt_exit is now a no-op and produce a warning when used.

 GRAS:
 * Port GRAS to new SIMIX mechanisms. This allows gras users to
   benefit from the latest improvement to the simulation kernel.
 * Kill measurement sockets for now. If you rely on them, sorry. This
   release is not for you. This feature will be reintroduced in the
   future, but we cannot delay the release any further.
 * New function: gras_msgtype_get_name().
 * Implement gras_agent_spawn in RL too (the prototype changed a bit)
 * Fix (at last) the pmm example: it should not randomly fail anymore.

 Build chain: bug fixes and overall polishing
 * Cmake is now stable enough. Hence, we killed the autotools.
 * Port to windows ( TM :)
 * Fix the 'make install' target.
   No need to use 'make install-simgrid' anymore
 * Introduce a 'make dist' target compiling a *source* archive
   'make package' compiles a binary archive
 * Compile java files only on need
 * Add --cd and --setenv command line options to tesh
 * Out of source builds are not fully supported yet, but we are close
 * Enable supernovae and optimization flags by default for our users

 LUA Bindings
 * Add layer to set up environment directly from lua, without XML.
 * The effect of gras_stub_generator can be achieved through
   lua too (check examples/gras/console/ping_generator.lua)

 -- Wed, 01 Dec 2010 22:09:23 +0100 Da SimGrid team <simgrid-devel@lists.gforge.inria.fr>

SimGrid (3.4.1) stable; urgency=low

 The "Polishing easter eggs is probably a good idea" release.
 This is a bug fixes release only.


 Java Bindings
 * Fix a bug preventing the tasks from begin garbage collected.

 MSG
 * Fix a bug occuring when a host involved in a communication fails.
   This was not detected properly by the other peer involved in the
   communication. Now, it's reported as a network error.

 SimDag
 * Warn the user about loop dependencies in data flow of DAX files
 * Obey the control-flow dependencies of DAX files

 Cmake
 * Add option "enable_smpi" allowing to not compile SMPI.
   Probably useful for the (Mac) users experiencing a build error here
 * Improve the detection of lua5.1 and ruby1.8

 -- Da SimGrid team <simgrid-devel@lists.gforge.inria.fr> Tus, 04 May 2010 28 16:11:16 +0100

SimGrid (3.4) stable; urgency=low

 The "Easter in Cargese" release. Also known as (major changes):

  * the "se habla Java, Ruby 話せます, fala-se Lua (and deaf-friendly)"
    ~> bindings were greatly improved
    ~> new tracing infrastructure for better visualization introduced

  * the "Welcome to configury modernity" release.
    ~> we switched from autotools to cmake, and improved our cdash


 A more detailled list of changes follow (full detail in svn log).

 Java Bindings: Various Cleanups
  * (install java-gcj-compat-dev on debian-like to use them)
  * Remove put/get: no need to export deprecated interface in Java
    Use send/receive instead.
  * Cleanup the examples and add a README per directory
  * Remove example autoDestination (that's the only way to go now)
  * Remove example explicitDestination (was a plain copy of basic)
  * Make JniException a runtime exception, so that there is no need to
    declare the fact that you may encounter such a beast. I guess that
    nobody will ever want to survive such error.
  * Create specific errors for each MSG case of failure:
    host failure, transfer failure, timeout, task cancelled
  * Cleanup the exceptions that may get thrown by each function
  * Other internal cleanups in Java bindings. Performance still bad :/
 Ruby and Lua Bindings: create them
  * (install ruby1.8-dev/liblua5.1-0-dev on debian-like to use them)
  * That's new and great, you should try them out.
    Same functionalities than Java bindings, only even less polished
 SimDag:
  * Kill the useless "rate" argument of SD_task_get_execution_time()
    Everyone used to provide -1 as a value, it was not used, and the
    semantic of a possible use wasn't even clear.
  * SD_SCHED_NO_COST: Constant to use as cost in SD_task_schedule()
    either as comm costs or compute costs to mean that there is no
    such thing for that specific task.
  * Add a SD_task_set_name() function
  * Fix SD_task_unschedule() on typed tasks
  * Fix SD_task_get_execution_time() to return seconds, not flop*sec
  * In DAX loader, accept useless 'level' attributes to <job> since
    LIGO DAGs have them (seem to be to ease graphical representation).
 MSG:
  * Add an example masterslave_mailbox.c using send/receive and not
    the deprecated put/get interface.
  * Kill the MSG_paje_output() function. It's a noop since 2 years.
  * Kill MSG_WARNING and MSG_FATAL return codes: they were not used
    anywere in source.
  * Rename MSG_TIMEOUT_FAILURE into MSG_TIMEOUT for sake of logic
    (declare MSG_USE_DEPRECATED to still have the old name)
  * Add a MSG_task_set_data() function
  * About trace replay (see examples/msg/actions):
    - implement barrier
    - Allow to work with splitted trace files for each process
      Give the specific trace file as argument of each process,
        and call MSG_action_trace_run(NULL)
      You can still have one merged file for all processes.
    - Fix implementation of collective operations
  * Allow task_execute() on 0-sized tasks (closes #10063)
 SMPI:
  * This is the first release of SimGrid where SMPI is not considered
    beta anymore (even if some corners should still be improved)
  * Port over the new SIMIX_network submodule (internal refactoring)
  * Basic support to log events as with SMPE (use --cfg=SMPE:1)
  * Implement more missing elements of the standard:
    - MPI_COMM_SELF
    - MPI_MAXLOC MPI_MINLOC + all associated datatype MPI_DOUBLE_INT,
      MPI_FLOAT_INT, etc.
    - MPI_Address() MPI_Get_count() MPI_Type_free() MPI_Type_extent()
      MPI_Scan() MPI_Get_processor_name()
    - Added implementation of missing case for Alltoall (warning: it's
      *not* the bruck variant from OpenMPI; based on Alltoallv instead)
    - SMPI_MPI_Gather() SMPI_MPI_Gatherv() SMPI_MPI_Scatterv()
      SMPI_MPI_Reduce_scatter() SMPI_MPI_Allgather()
      SMPI_MPI_Allgatherv()
  * Bug fixes include:
    - MPI_Waitsome() was broken
    - Allow relative includes in smpicc
    - Command line cfg argument 'reference_speed' was ignored...
    - Some functions did not properly lead to auto-benching of user code
    - smpicc passes -O2 by default (just like openmpi one)
 SIMIX:
  * add SIMIX_action_suspend() and SIMIX_action_resume() functions
  * Bug fixes about timeouts during communications
  * add SIMIX_message_sizes_output() as a pimple to write to file the
    amount of messages per size. Use gnuplot to get histogram.
    Pimple because that's the only user-visible function of simix,
     defined directly in xbt.h (irk, sorry)
  * About semaphores:
     - Add a SIMIX_sem_get_capacity() function
     - Fix interactions with processe resume/suspende
     - release_forever() was stupidly broken
     - Fix SIMIX_display_process_status() for processes in a semaphore
     - Make SIMIX_sem_block_onto() user-visible
  * Refactoring context stuff:
    - Use pseudo-OOP for better modularity
    - reimplement SIMIX_process_kill() without process_schedule() so
      that the latter can take as invariant that it is called from
      maestro.
    - Merge context_start into context_new for sake of simplicity
 SURF:
  * Add a Vivaldi network model, coded live during SUD'10 ;)
  * Rename configuration variables to start a hierarchy:
    o cpu_model -> cpu/model
    o network_model -> network/model
    o workstation_model -> workstation/model
  * New configuration variables:
    o network/bandwidth_factor: correction to bandwith
    o network/latency_factor: correction to latency
    o netwotk/weight_S: correction to the weight of competing streams
  * Add a long description to the models, that users can see with such
    argument on the command line: --cfg=cpu/model:help
  * --help-models display the long description of all known models
 XBT:
  * config: add the ability to set a default value after registration
    Does not override any previously set value (e.g. from cmd line)
  * dict: allow to have integer key and data.
    When so, you need to use the following functions
     void xbt_dicti_set(xbt_dict_t dict, uintptr_t key, uintptr_t data);
     uintptr_t xbt_dicti_get(xbt_dict_t dict, uintptr_t key);
     void xbt_dicti_remove(xbt_dict_t dict, uintptr_t key);
    In contrary to regular dicts, the key is not malloced before copy.
    Mixing scalar and regular elements in the same dict is not tested
      (but may work).
  * Allow to use xbt_dynar_shrink() to expend the dynar instead
 Tracing for Visualization:
  * SimGrid is now instrumented in order to generate a trace file for
    visualization analysis: to use it, need to compile SimGrid with the
    "tracing" option enabled, and instrument the program using SimGrid with
    TRACE_start, TRACE_category, TRACE_msg_set_task_category and TRACE_end
    (among other functions).
  * The instrumentation only traces the platform utilization for now
  * Documentation to use the tracing functions and how to analyze the
    traces with the Triva tool is written.
  * More information about: SimGrid FAQ (in the section Tracing Simulations
    for Visualization)
 Build system:
  * We moved to cmake as default build system. Autotools support will
    be dropped soon. Check the FAQ for more info about how to use it.
  * Greatly improved our cdash/ctest interactions
    Check http://cdash.inria.fr/CDash/index.php?project=Simgrid
  * Added memory checking tests with valgrind; lot of memleak fixing.
    This may be the first release of simgrid with so few memory issues
  * Added code coverage tests.
    Our coverage is still improvable, but at least we see it on cdash.

 -- Da SimGrid team <simgrid-devel@lists.gforge.inria.fr> Wed, 28 Apr 2010 28 17:11:16 +0100

SimGrid (3.3.4) stable; urgency=low

 The "Desktop Grid needs love too" release (also called Xmas release).

 Models improvements:
 * Major speedup in the maxmin system solving by using lazy evaluation
   Instead of solving completely the maxmin system at each iteration,
     only invalidate (and recompute) the modified parts.
   This new feature is enabled in default models but you can try to
     turn it on with "--cfg:maxmin-selective-update=1" for other models.
 * Cas01 IMproved as default CPU model
   This CPU model is the same Cas01 model, but it uses the
     maxmin-selective-update flag and a heap structure to manage
     actions on SURF kernel.
   It reduces the complexity to find the next action to finish and,
     consequently, it's faster than the old Cas01.
   This is the new default CPU model (Cas01).
 * Rename the old Cas01 model to Cas01_fullupdate
   Keep the old cpu model Cas01 with the new name of Cas01_fullupdate.
   Use "--cfg=cpu_model:Cas01_fullupdate" to use the old default CPU model.
 * CpuTI (CPU Trace Integration)
   A new CPU model whose objective is simulate faster when using
     availability trace files.
   Instead of using a full featured, over engineered maxmin system for
     CPU modeling, this model does the pre-integration of traces files
     to calculate the amount of CPU power available, and so, executes
     faster than the old CPU models.
   Use "--cfg=cpu_model:CpuTI" to change to this CPU model.
 * Use LV08 as default network model since it gives better accuracy
    for small messages and shouldn't change things for big ones.
   Use --cfg=network_model:CM02 to get the previous behavior.


         ******************************************
         *DO NOT MIX 3.3.4 RESULTS WITH OLDER ONES*
         ******************************************
   * The new CPU model may changes simulations!
     The point is that events occurring at the exact same timestamp
        are not scheduled in the same order with the old and new
        version. This may be enough to completely change the execution
        of simulations in some cases.
   * The new network model will change simulations!
     This new model is more realistic than the previous one, so you
       should consider redoing your old experiments with this model.
     Sorry for the inconvenience.

 Build System:
 * Introduce the supernovae compilation mode
   When compiled that way, the whole SimGrid (or almost) is put in a
     single compilation unit and compiled in one shoot.
  This is to help gcc which has difficulties to inline stuff from one
     file into another.
  The speedup seem to be above 15%, althrough more tests are needed on
     amd64 to confirm that gain.

 MSG:
 * Port of MSG's mailbox on top of SIMIX network
   The put/get mechanism was greatly simplified on the way.

 SIMIX:
 * New SIMIX network module. Provides:
   - Mailbox: rendez-vous mecanism to find with who you want to speak
   - Synchronous send/recv: easier and hopefully faster since the
     logic is handled in the maestro process directly now
   - Asynchronous send/recv: you dreamt of it? It's here now
     Too bad that nobody cared enough to propagate the change to MSG.
 * Add semaphores as SIMIX synchronization mechanism.

 SimDag:
 * new function SD_daxload(char*) to load a DAX file
   (see http://vtcpc.isi.edu/pegasus/index.php/WorkflowGenerator)
 * Introduce typed tasks. Specify its kind and cost at creation.
   At scheduling, just give where it should be placed, and the cost
   for each involved resource is automatically computed.
   Existing constructors so far (more to come of course):
    - SD_task_create_comm_e2e() for end-to-end communication
    - SD_task_create_comp_seq() for sequential computation
   Use SD_task_schedulev() / SD_task_schedulel() to schedule them.
 * new function SD_task_dump() for debuging display
 * new function SD_task_dotty(task,FILE*) writing to file the info
   about the task in dotty format
 * SD_task_dependency_exists() can now cope with having one of its
   arguments NULL. If so, it tests whether the other argument has any
   dependency.
 * Add getters on list of preceding/following tasks:
    SD_task_get_parents(task) and SD_task_get_children(task)
 * Add getters on amount of workstations and list:
    SD_task_get_workstation_count(t) and SD_task_get_workstation_list(t)
 * Add getter on task kind: SD_task_get_kind(task)
 * Update the start_time and finish_time of tasks on completion/failure
 * Bugfix: Remove task from state swags when destroyed

 GRAS:
 * New function: void gras_cpu_burn(double flops) -- a simple CPU burner

 XBT:
 * New function: xbt_dynar_dopar(dynar,fun) to map a function over the
   dynar with one separate thread per value of the dynar.
 * Change the prototype of xbt_thread_create(), sorry.
   Added a boolean parameter indicating whether we want to join this
   thread (used in SG only for now)
 * Implement xbt_thread_join and xbt_thread_yield in SG also.

 Bug fixes:
 * GTNetS wrappers should now be usable again (and betterly tested too)
 * Fix a major regression from 3.2 where the timeout provided to
   MSG_task_put_with_timeout() was used as absolute time before which
   the comm should be done.
 * Start to fix the <cluster> tag.
   - Internal links should be good now (beside of the loopback, which
     use the private link instead)
   - paths to the external world is still rather broken
   - the <route:multi> tag is just broken. Actually that's brain-dead.
     We need sth like <route:multi src="myCluster" dst="$*-${myCluster}">
     to make it less stupid
   ** Check your platform with teshsuite/simdag/platforms/flatifier **
 * Fix a source-level compatibility glitch from 3.2: after defining
   MSG_USE_DEPRECATED, you can use the old name
   MSG_task_put_with_time_out() for MSG_task_put_with_timeout()
 * Allow to compile from the SVN with automake 1.11
 * Fix some problems when using the "start_time" tag in deployment XMLs.
 * Fix #8569: XBT/synchro.h has redundant declarations
 * Fix #8563: MSG return values and exceptions
   Introduce a MSG_TIMEOUT_FAILURE return code and use it consistently.
 * Integrate patch #8636: Obey DESTDIR when installing documentation.
   Thanks to Robson Peixoto.
 * Fix a vicious bug in dictionaries inducing that some elements were
   not freed on xbt_dict_free()

 Portability report of this version:
  * Main portability targets:
    - linux (ubuntu (804/810/910) /debian (4/5/testing) /fedora (core11))
      on (amd64/i386/ia64)
    - mac leopard on i386
    Known problems: http://cdash.inria.fr/CDash/index.php?project=Simgrid
     but nothing critical.
  * Other platforms: windows, AIX and others were not tested for this release

 Timing report of this version:
  * Lazy evaluation brings arbitrary speedup (ie, speedup depending on
    scenario parameters). From 8h to a few seconds in desktop grid settings.
  * Supernovae brings about 25% speedup on i386.

 -- Da SimGrid team <simgrid-devel@lists.gforge.inria.fr> Thu, 24 Dec 2009 19:07:39 +0100

SimGrid (3.3.3) stable; urgency=low

 The "Need for Speed" release.

 The timings done to validate the 3.3.2 were faulty.
 Instead of being 5% faster, it was 15% slower (compared to 3.3.1).

 The problem was a conversion from a manually handled vector to
   xbt_dynar_t on the critical path.
 xbt_dynar_foreach calls functions, inducing stack management crap.

 We inlined these functions and xbt_dynar_foreach is now breath taking.
 We also inlined xbt_swag_belong on the way.

 Here are some approximate speedup measurements (on master/slaves
  simulations lasting between 10s and 20s each):
   3.3.1                   -> 3.3.2: about same performance
   3.3.2                   -> 3.3.3: 40% speedup
   3.3.1                   -> 3.3.3: 40% speedup
   3.3.1 with inline patch -> 3.3.3: 30% speedup

 Our reading is that the refactoring which occurred in 3.3.2 made us
  suffer much more from the xbt_dynar_foreach low performance, but
  once we solved this, this refactoring proved to be very performance
  effective. From the 40% speedup, somehow, 10% are due to the
  inlining and 30% to the refactoring.

 That's a pitty that gcc cannot inline functions placed in other files
  alone. We have to choose between:
  - break the encapsulation (by putting private data structures and
    accessors in headers files to help gcc)
  - live with low performance
  - switch to a decent compiler such as icc (not quite possible).

 -- Da SimGrid team <simgrid-devel@lists.gforge.inria.fr> Thu, 20 Aug 2009 21:21:33 +0200

SimGrid (3.3.2) stable; urgency=low

 The "Simplicity does not preceed complexity, but follows it" release.

 The main contributors of this release were (lexical order):
   Silas De Munck, Stéphane Genaud, Martin Quinson, Cristian Rosa.

 SURF:
  * Extract the routing logic into its own object.
    (was dupplicated in network.c and workstation_LV07.c;
     Allows to implement other ways of storing that info)
    => kill now useless network_card concept
    - Use dynar to represent routes (instead of void** + int*)
    - kill link_set (use surf_network_model->resource_set instead)
    - Add a command-line option to choose the routing schema to use
    - Add three new models:
      * Floyd (shortest path computed at initialization)
      * Dijikstra (shortest path recomputed all the time)
      * Cached Dijikstra (shortest path computed on need)
      All these models where contributed by Silas De Munck, and are
      described in his ICCS09 paper.

  * Simplify model declaration
    (less redirections, less function to write when defining a model)
    - Factorize stuff between models:
      - model_init/exit
      - Set of resources:
        surf_model_resource_set(model)
        surf_model_resource_by_name(model, name)
    - Unify the types of models in s_surf_model_t (using an union)
    - Embeed fields of common_public directly into s_surf_model_t
    - Rename model methods:
      action_free ~> action_unref
      action_change_state ~> action_state_set
      action_get_state    ~> action_state_get
    - Change model methods into functions :
      (model)->common_public->action_use  ~> surf_action_ref

  * Implement a generic resource; use it as ancestor to specific ones
    (allows to kill duplicated code in models)
    Drawback: timer command don't need no name nor properties;
              workstation_CLM03 don't need no properties
    (but I guess we can live with those few bytes wasted)

  * Improve the action object model
    - implement a constructor avoiding dupplicated code about field
      initialization in generic_action part.

  * Kill the SDP model: it has an external dependency, is deprecated
    in flavor of modern lmm models, and didn't compile since a while

 SIMIX:
  * Relocation of the context module from XBT to SIMIX.
    (the context were decoupled from the simix processes, duplicating a lot of code)
    => a lot of code was factorized
    - less overhead is introduced during scheduling
    - simpler API for the context factory
    - the logic for process creation,destruction and manipulation was simplified
  * Simplification of the s_smx_process_t data structure.
    => accesing the simix level data associated to a process is faster now,
       and the code is a lot more readable.

 SMPI:
  * Implement some more MPI primitives:
    MPI_Bcast, MPI_Waitany, MPI_Waitall, MPI_Reduce, MPI_Allreduce, MPI_Scatter, MPI_Sendrecv, MPI_Alltoall
    -implementation: Bcast: flat or 2-ary tree (default),
                     Barrier: 4-ary tree,
                     Reduce: flat tree
                     Allreduce: Reduce then Bcast
                     Alltoall: "basic_linear" if data per proc < 3Kb, "otherwise pairwise".
                               Not yet implemented: "Bruck" for data per proc < 200b and comm size > 12
                     Alltoallv: flat tree, like ompi
                     Scatter: flat tree
  * Add support for optimized collectives (Bcast is now binomial by default)
  * Port smpirun and smpicc to OS X

 SimDag:
  * Kill SD_link_get_properties: hard to maintain and makes very little sense
    Shout out if you used it.

 GRAS:
  * Display the list of still queued messages in SG mode when existing
    the process.

 XBT:
  * Add xbt_set_get_by_name_or_null() [Silas De Munck]
  * Add xbt_graph_node_get_outedges() [Silas De Munck]
  * Add xbt_str_from_file(FILE*)
  * Add xbt_dict_get_key achieving a linear reverse search
  * Remove the context module

 Portability report of this version:
  * Main portability targets:
    - Linux(debian)/x86/context
    - Linux(debian)/x86/pthreads
    - Linux(debian)/amd64/context
    - Linux(debian)/amd64/pthreads
    On these, we still have the eratic breakages of gras/pmm and
      amok/saturate_sg reported in previous version. We still think
      that the tests are the cause of the fault, not the tested code.

    - Mac OSX Leopard/x86/context
    Still false negative in tesh autotesting.
    Smpi still fails, but this time because readlink does not accept -f
    Everything seems to work properly beside of that.

  * Exotic platforms:
    - AIX version 5.3 (only tested contexts this time)
      Smpi still fails there because mktemp is not installed.
      Everything seems to work properly beside of that.
    - OpenSolaris 11
      I managed to compile it for the first time, but several breakages.
      Won't delay the release for this exotic platform.

  * Windows: it's still lagging behind. If you want to help, please
    stand up.

 Timing report of this version:
  This version seem to be more than 5% faster than 3.3.1 (on linux
    64bits with contextes). The gain is less than expected, we are
    investigating this for next release.

 -- Da SimGrid team <simgrid-devel@lists.gforge.inria.fr> Wed, 19 Aug 2009 17:07:12 +0200

SimGrid (3.3.1) stable; urgency=low

 OVERALL CHANGES:
  * Implement a --cfg-help to show existing configuration variables
  * Build chain do not require doxygen in maintainer mode

 GRAS:
  * fix a bug on struct sizeof computation, which prevented the
    exchange of arrays of structs in some conditions
    - added a regression test about this in datadesc_usage
  * Allow the exchange of 0-long dynamic vectors.
    - for that, use -1 as indicator of dynamic size instead of 0
    - This implied to change any size from unsigned long to long,
      reducing a bit communication abilities, but I guess that with
      64bits being quite common, this is more than enough.
    - This also induce a protocol change, thus bumping network protocol
      version from 0 to 1 (if we have external users, we have to get
      clean on that point too ;)
    - added two regression tests about this in datadesc_usage
  * Be more verbose when propagating local exceptions
    This helps debugging.
  * Display the status of simulated processes when receiving SIGINT in
    simulation mode

 MSG:
  * Allow to control the simulation from a trace file.
    New functions MSG_action_register() and MSG_action_trace_run()
    The first one allows to associate a function execution to each
     kind of action while the second one parses a trace file and
     triggers the corresponding actions within the system.
    For now, only a toy example is provided in examples/msg/actions
  * Add an exemple of process migration in examples/msg/migration
  * Fix a bug in task exchange which broke MSG_task_get_sender()
    Add a teshsuite regression test for that.
    [Bug: if MSG_task_get_sender() is called after sender exit,
     bad things happen]
  * Fix a bug which prevented suspend/resume to work properly
  * Display the status of simulated processes when receiving SIGINT
    This fixes a regression of v3.3. due to the introduction of SIMIX
  * Bug fixing in failure management:
    - trace could not start by a failure at time 0
    - failure during communications were not working

 SIMIX:
  * Add SIMIX_process_set_name() to change the name of the current
    process in the log messages.
  * Store smx_hosts in a dict since we only retrieve them by name
  * Move the configuration infrastructure to surf

 SIMDAG:
  * Move the configuration infrastructure to surf

 SMPI:
  * Massive internal cleanups:
    - Store internal structures on processes instead of hosts (allows
      to have more than one process per host, in addition of being more
      logical)
    - Cleanup the initialization/finalization process
    - Kill a whole bunch of unneeded synchronization:
      processes run in exclusive manner within the simulator
    - Move queues from global tables to process data fields
  * Improve smpirun:
    - now accept -platform and -hostfile arguments
    - Pass the right rank value to processes according to the hostfile
  * Compile the examples by default, and use them as regression tests
  * Implement MPI_Wtime()
  * Change the reference speed to a command line option

 SURF:
  * TCP_gamma can now be specified as command line option using
    --cfg=TCP_gamma:10000000.0
  * Change the --surf-path cmd line option into --cfg=path:

 XBT:
  * Also include strbuff from xbt.h public header
  * xbt_ex_display(): do not free the exception after displaying
    This allows to do more with the given exception afterward.
    Users should call xbt_ex_free() themselves.



 Portability report of this version:
  * Main portability targets:
    - Linux(debian)/x86/context
    - Linux(debian)/x86/pthreads
    - Linux(debian)/amd64/context
    - Linux(debian)/amd64/pthreads
    These targets fail about 1/10 of times on gras/pmm, but we believe
      that this is because of the test, not because of simgrid.
    amok/saturate_sg fails even more rarely, and the test may not be
      the problem.

    - Mac OSX Leopard/x86/context
    The test suite still spits tons of errors because some obscure
      force prevents us from removing the temporary directories
      arguing that they still contain some metadata I've never heard of.
    Smpi fails because seq is not installed.
    Everything seems to work properly beside of that.

  * Exotic platforms:
    - AIX version 5.3 (both contexts and pthread)
      Smpi still fails there because mktemp is not installed.
      XML inclusions seems rosty on AIX.

  * Windows: it's still lagging behind. If you want to help, please
    stand up.

 -- Da SimGrid team <simgrid-devel@lists.gforge.inria.fr>  Sat, 27 Jun 2009 00:14:30 +0200

SimGrid (3.3) stable; urgency=high

 OVERALL CHANGES:

  * JAVA BINDINGS for MSG (you dreamt of them? We made them)
    [Malek Cherier & Mt]

  * Introduce the SIMIX module: factorize code between MSG and GRAS.
    [Bruno Donassolo]

    Until now, GRAS were using MSG as an interface to SURF. It was
    quite difficult because both interface have several differences
    (MSG channels vs GRAS sockets were the most notable point).

    This also opens the gate to SMPI (which should occur soon) and speed
    up simulations by to 40% (even if it were not the main goal).

    **************************************
    *DO NOT MIX 3.2 RESULTS WITH 3.3 ONES* Simix may changes simulations!
    **************************************
    The point is that events occuring at the exact same timestamp are
    not scheduled in the same order with the old and new version. This
    may be enough to completely change the execution of simulations in
    some cases. Sorry for the inconvenience.

  * Cleanup and upgrade the XML format to push further scalability
    issues (check http://hal.inria.fr/inria-00256883/ for more info)

  * Improve the testing infrastructure with tesh. Now a very large part of
    the code is tested not only by being run but also by checking that the
    output match an expected output [Mt].

  * Move on to FleXML v1.7 for the embeeded XML parsers. This version
    is really less memory-demanding, which should allow you to use
    larger files in SimGrid [AL].

  * Inform valgrind about our contextes, so that it becomes usable
    with the default (and more effecient) version of SimGrid
    [contributed by Sékou Diakite, many thanks]

 GRAS:
  * Introduce a listener thread in charge of receiving incomming
    messages from the network. It allows to overlap communication and
    computation but most notably, it removes some stupid deadlocks due
    to the fact that so far, a process could not send and receive at
    the same time. This made most non trivial communication schema
    impossible.
  * Convert the PIDs from long int to int to match the MSG ones (and
    linux ones too) [Mt]
  * New function: gras_agent_spawn() to launch a new process on
    current host. Only working in simulation for now. [Mt]
  * New function: gras_os_hostport() returning a constant form (ie,
    not needing to be freed) of "gras_os_hostname():gras_os_myport()"

 XBT:
  * Make the backtrace of exceptions more human readable [Mt]
  * New module: xbt/str [Mt]
    a ton of string utility functions (split, join, printf to a newly
    allocated buffer, trim, etc)
  * New module: xbt/hash [Mt]
    SHA1 hashing algorithm (more to come if needed)
  * New module: xbt/synchro [Mt]
    synchronization tools (mutex and conditions) working the same way
    in simulation and in real life (mainly useful for GRAS, but not
    only).
  * New module: xbt/queue [Mt]
    classical producer/consumer synchronization scheme
  * xbt_dynar_new_sync() creates a synchronized dynar. All access
    (using the classical functions will get serialized) [Mt]
  * Make dictionary internal table dynamic. No need to specify its size
    anymore; functions xbt_dict_new_ext() and xbt_dict_hashsize_set()
    thus dropped. [Mt].
  * Make sure the log channels are organized as a tree under windows
    (because of ANSI C compatibility issue, any channel were child of
     root directly) [Mt].

 SURF:
  * Cleaned many thing in surf and fixed a few bugs [AL].
  * Add a nice command line configuration mechanism to compose models [AL].
  * Add a new model for parallel tasks (ptask_L07) that is less buggy than
    the previous one (KCCFLN05). It relies on something that looks like
    a max-min sharing mechanism but cannot be written as such. A new solver
    was thus designed [AL].
  * Add a new solver to lmm. Based on Lagrange optimization and
    gradient-based descent, it enables to efficiently maximise systems s.a

     sum f_i(x_i) s.t Ax<= b  with A_{i,j}>=0 and f_i a concave function.

    This solver enables to propose two new network models for TCP Reno and
    TCP Vegas based on Low's work. These models still need to be fully
    tested though [Pedro Velho].

 SIMDAG [AL]:
  * Bug fix in SD_simulate. Now the time bound given as argument is
    used.
  * Use the new parallel task model (ptask_L07) as default.
  * Use the SURF command line configuration mechanism.
  * 0-size tasks (for synchronization) should now work.

 -- Da SimGrid team <simgrid-devel@lists.gforge.inria.fr> Sun Apr 12 05:20:36 CEST 2009

SimGrid (3.2) stable; urgency=high

  OVERALL CHANGES:
   * Port to windows.
     We still experience issues on this platform, but we believe that at
     least MSG is usable.

  GRAS API BREAKAGE (for simplification purpose, sorry):
   * the gras_msgtype_by_name is not used anymore. Instead of
       gras_msg_send(toserver, gras_msgtype_by_name("request"), &request);
     you can write (and must)
       gras_msg_send(toserver, "request", &request);
   - If you still want to pass a gras_msgtype_t to the function (to cache
     the type and avoid the lookup time), use the gras_msg_send_() variant.
   - Impacted functions:
     gras_cb_register, gras_cb_unregister, gras_msg_send, gras_msg_wait,
     gras_msg_rpccall, gras_msg_rpc_async_call, gras_msg_wait_ext
   * The callbacks are now expected to return 0 when everything went well
     (just like the main() function)

  GRAS new features and improvements:
  * New module mecanism where user code can use per process globals [Mt]
    This is similar to gras_userdata_*() functions, but for libraries. It
      factorize some code developped over and over in the examples and AMOK.
    It has still to be documented and used (only amok/peermanagement is
      converted for now).
  * Fix a vicious bug in the TCP buffering mecanism which leaded to message
    loss when they were small enough to fit into the buffer and sent quickly
    enough so that they can all get received in one shoot.
  * gras_datadesc_by_name and gras_msgtype_by_name: now raise an exception
    if not found. Use the *_or_null() variant for the old semantic.
  * In gras_msg_handle, do not discard messages without callback.
    They are probably messages to be explicitly awaited later (ie, proofs of
    mis-synchronization in userland since they are sent before being awaited)
    No big deal usually.
  * gras_socket_meas_send/recv: semantic changed!
    The numerical arguments used to be (1) the total amount of data to send
    and (2) msg_size. This was changed to (1) msg_size and (2) amount of
    messages. This was need for the fool willing to send more than MAXINT
    bytes on quite fat pipes.
	
  AMOK:
  * Do really rename the hostmanagement module to peermanagement. [Mt]
    Ie, rename functions from amok_hm_* to amok_pm_*. This breaks the API,
    but this is rather new and this was documented in the module
    documentation (poor excuses, I admit)
  * Bandwidth measurement semantic changed! This follows the changes to
    gras_socket_meas_send/recv explained above.

  SIMDAG:
  * A sequential mode has been added to the workstations. When a workstation
    is in sequential mode, it can execute only one task, and the other tasks
    are waiting in a FIFO. [Christophe Thiery]

  SURF:
  * The KCCFLN05 workstation model now handles parallel tasks. It is the
    model for SIMDAG. [Christophe Thiery]
  * Bug fix in the maxmin solver: Some values were close to 0 instead of
    equal to 0, which caused some bad behaviors in
    saturated_constraint_set_update. I now use a threshold mechanism like in
    surf. [AL]

  XBT:
  * When running manually src/testall, you select specific units [Mt]
    testall is the result of our cunit mecanism, and should replace all
    the scripty thingy around since bash don't run easily on billware.

  * A mallocator system has been added. [Christophe Thiery]
    Mallocators allow you to recycle your unused objects instead of freeing them
    and allocating new ones.

  Documentation update:
  * FAQ reworking + New FAQs:
    - "Valgrind spits tons of errors!" [Mt]
    - "How to repport bugs" [Mt]
    - "Cross-compiling a Windows DLL of SimGrid from Linux" [Mt]
    - "What is the difference between MSG, SimDag, and GRAS?" [Mt]
    - Communication time measurement within MSG [AL]
    - I experience weird communication times when I change the latency [AL]
  * GRAS tutorial [Mt]
    It contains:
     - an introduction to the framework and to the used communication model
     - an initiatic tour introducing the most proheminent features:
       o Part 1: Bases
         . Lesson 0: Installing GRAS
         . Lesson 1: Setting up your own project
       o Part 2: Message passing
         . Lesson 2: Exchanging simple messages
         . Lesson 3: Passing arguments to the processes (in SG)
         . Lesson 4: Attaching callbacks to messages
         . Lesson 5: Using globals in processes
         . Lesson 6: Logging informations properly
         . Lesson 7: Using internal timers
         . Lesson 8: Handling errors through exceptions
         . Lesson 9: Exchanging simple data
	 . Lesson 10: Remote Procedure Calling (RPC)
	 . Lesson 11: Explicitely waiting for messages
	 . Recapping of message passing features in GRAS
     - A HOWTO section containing:
       o HOWTO design a GRAS application
       More are due, of course. They will come latter. In the meanwhile, you can
       check the examples which are still here.

 -- Da SimGrid team <simgrid-devel@lists.gforge.inria.fr> Fri Mar 16 21:11:46 CET 2007

SimGrid (3.1) stable; urgency=high

  General:
  * Port to gcc 4.x
    There was a stack corruption somewhere, visible only when optimizing
    with these versions. [Vince]

  SIMDAG:
  * This is a NEW module! SimDAG (SD for short) is a revival of the old SG
    module that enabled to play with Directed Acyclic Graphs. It is built
    directly on top of SURF and provides an API rather close to the old
    SG. Some old codes using SG are currently under rewrite to check that
    all needful functions are provided. [Christophe Thiery]
	
  SURF:
  * Complete rewrite of the KCCFLN05 workstation model. It is now an
    extension of the classical CLM03 model that gracefully handles
    failures. This is now the default model for MSG and GRAS. It doesn't
    handle parallel tasks yet though. [AL]
  * Bug fix: Weights were not correctly set in the network part.
    WARNING: This may have resulted in incorrect results with simulations
    where there are more than one flow on a given link. [AL]

  SURF, MSG, GRAS:
  * After a (long ?) discussion on simgrid-devel, we have decided that the
    convention we had on units was stupid. That is why it has been decided
    to move from (MBits, MFlops, seconds) to (Bits, Flops, seconds).
    WARNING : This means that all previous platform files will not work as
    such with this version! A warning is issued to ask users to update
    their files. [AL]
    A conversion script can be found in the contrib module of the CVS, under
    the name contrib/platform_generation/surfxml_update.pl [MQ]

  MSG,GRAS:
  * Bug fix: Processes were started in reverse order, wrt deployment file.
    WARNING: if your code relies on this bug, please fix it.    [AL]
  * Bug fix: Add a test in MSG_task_execute to stop whenever a task is
    being executed on two different locations.                  [AL]
  * Bug fix: Failures are now better supported thanks to Derrick's tests
    (there was many failure situations I hadn't thought of and that weren't
    correctly handled). [AL]
  * New function: MSG_host_is_avail indicates you whether a given m_host_t
    is up or down. [AL]

  GRAS:
  * New! a real RPC mecanism, as it ought to be since too long. [MQ]
      Exception occurring on server-side are propagated back to client (!).

    API CHANGE: the callback changed their prototype. Change:
        int my_handler(gras_socket_t expeditor, void *payload_data) {
      to:
        int my_handler(gras_msg_cb_ctx_t ctx  , void *payload_data) {
          gras_socket_t expeditor=gras_msg_cb_ctx_from(ctx);
      and you're set.
  * New! function: gras_msg_handleall to deal with all messages arriving
      within a given period.
  * New! function: gras_socket_server_range to get a server socket in a
    range of port numbers (ease to avoid port number conflicts) [MQ]
  * New! gras processes display their backtrace when they get a SIGUSR1
      or when Ctrl-C is pressed. Use Ctrl-C Ctrl-C to exit.
      Sweet to debug RL processes [MQ]

  AMOK:
  * Bandwidth module:
    - Do not force experiment sizes to be expressed in kb, or it becomes
      impossible to measure the latency this way (needs one byte-long tests)
    WARNING: this changes the amok_bw_* function semantic. [MQ]
    - Implements the link saturation stuff. [MQ]
  * Peer management module:
    New! module factorizing code that we wrote over and over [MQ].

  XBT:
  * New module: cunit (my jUnit implementation in ansi C) [MQ]
    - Test units are placed directly into the library code, they get extracted
      automatically and placed into the src/testall binary.
    - Convert most of the XBT tests to this system.
  * New functions: xbt_dynar_getfirst_as() and xbt_dynar_getlast_as() [MQ]
  * XML parsing: rewrote parts of flexml to enable multiple xml parsers to
    live in the same C code. This required to change a little bit the API
    of surfxml parsing but shouldn't be an issue for end-users. [AL]
  * New module: sparse graph structure with basic algorithms (this is work
    in progress and the API is not considered to be frozen yet). [AL]
  * Display more information on backtraces: source line & function names are
    now displayed just like valgrind does (rely on addr2line tool) [MQ]
  * New function: xbt_backtrace_display(). Sweet while debuging [MQ]
  * Reworked a little bit some #include statements to load only required
    headers. Some user code that relied on SimGrid to include stdlib or
    stdio may need to include it by themselves. [AL]
  * Fixed xbt/log.h. A missing SG_BEGIN_DECL prevented compilation with
    g++. [AL]
  * Renamed xbt_host_t into xbt_peer_t since it betterly describes what I
    meant. This breaks the API of AMOK and of xbt/config. Sorry about this,
    but I guess that almost nobody used those parts. [MQ]

 -- Da SimGrid team <simgrid-devel@lists.gforge.inria.fr> Fri, 14 Jul 2006 01:32:27 +0200

SimGrid (3.0.1) stable; urgency=low

  XBT:
  * Unfortunately, I had missed 5 misnamed functions:
      xbt_fifo_item_t xbt_fifo_newitem(void);
      void xbt_fifo_freeitem(xbt_fifo_item_t);
      xbt_fifo_item_t xbt_fifo_getFirstItem(xbt_fifo_t l);
      xbt_fifo_item_t xbt_fifo_getNextItem(xbt_fifo_item_t i);
      xbt_fifo_item_t xbt_fifo_getPrevItem(xbt_fifo_item_t i);
    They're now deprecated. Please use their new versions:
      xbt_fifo_item_t xbt_fifo_new_item(void);
      void xbt_fifo_free_item(xbt_fifo_item_t);
      xbt_fifo_item_t xbt_fifo_get_first_item(xbt_fifo_t l);
      xbt_fifo_item_t xbt_fifo_get_next_item(xbt_fifo_item_t i);
      xbt_fifo_item_t xbt_fifo_get_prev_item(xbt_fifo_item_t i);
    [AL]
  * Bugfix: really disconnect fifo items which are remove_item()ed [AL]
  * Documentation: xbt_log module unmercifully reworked [MQ]
  * Bugfix: there was a problem with the ending of contexts with
    the pthread backend. It caused some weird deadlock or behavior
    depending on the pthread implementation. [AL]
  * Bugfix: get the exceptions raised in the simulator repport where
    and why they come from when they are not catched in time [AL, MQ]

  SURF:
  * Bugfix: Do repport the error when two non-connected hosts try to
    exchange data (Thanks to Flavien for stumbling into this one) [AL]

  SURF:
  * Add additionnal checkings on communications. Assert that two
    communicating hosts are connected by a set of links... [AL]
	
  MSG:
  * Add additionnal checkings on channel values in communication [AL]
  * New: MSG_task_get_source to see on which host a task was generated [HC]
  * New: int MSG_task_probe_from_host(int channel, m_host_t host): returns
    the number of tasks waiting to be received on channel and sent
    by host. [AL]
  * New: MSG_error_t MSG_task_get_from_host(m_task_t * task, int channel, m_host_t host);
    waits for the first task coming from a given host.. [AL]
	
  GRAS new functionnalities: [MQ]
  * Enhance the parsing macro to allow the size of multidimentional objects
    to be given thru annotations.
  * New example (and documentation): Matrix Multiplication a la RPC
    (as when I was young!) and fix a bunch of bugs found on the way.

  GRAS performance improvements: [MQ]
  [DataDesc]
  * Reduce the amount of cbps creation/destruction by making it static to
    datadesc_send/recv() and using a (newly created) cbps_reset (based on
    dynar_reset ())
  [Virtu]
  * Change libdata to a set so that we can search for stuff by ID (and thus
    reduce the insane amount of dict lookups)

  [Transport]
  * Actually implement gras_datadesc_copy() so that we don't have to mimick
    RL communication on top of SG since it's so uneffective.
    It may also be used for inter-thread communication in RL, one day.
  * Use gras_datadesc_copy() to exchange messages on top of SG
    Allows to:
    - improve message exchange performance on top of SG
    - deprecate transport_plugin_sg.c:gras_trp_sg_chunk_send() & recv()
  * Don't exchange on the network the size of the used part of buffer,
    instead, specify the possible buffer size to read().
    Advantages:
     - reduces the amount of read/write calls (one pair per exchange)
     - reduces the amount of exchanged data (the size)
     - allows to retrieve all arrived data on receiver side, if we don't need
       it right now (subsequent read will peek the buffer)
     - allows the receiver to proceed with the begining of the stream before
       everything is arrived
     - make it possible to build an iov transport (using readv/writev)
    Extra difficulty:
     - take care of the data with non-stable storage (like stacked data),
       and bufferize them.
  * If possible, TCP send uses vector I/O (when writev() is here)
     - Don't use it for receive since we send data sizes and data on the
       same stream, so we wouldn't be able to chain large amount of chunks
       before having to flush the stuff to read the size.
  * Rework the transport plugin mecanism to simplify it and reduce the
    amount of pointer dereferencement when searching for the right function
    to use.

  * I guess that now, we do almost as few system calls as possible while
    doing as few data copy as possible.

    To improve it further, we could try to send all the sizes first and then
    all the data (to use iov on receiving size), but it's only a partial
    solution: when you have 2 dimensional data, the sizes of the second
    dimension is data of the first dimension, so you need 3 streams.

    I'm not sure the potential performance gains justify the coding burden.

 -- Da SimGrid team <simgrid-devel@lists.gforge.inria.fr>  Fri, 21 Oct 2005 14:42:20 +0200

SimGrid (3.00) stable; urgency=high

 SURF:
  * New! Give the possibility to hijack the surf parser and thus bypass
    MSG_create_environment and MSG_launch_application. Have a look at
    examples/msg/msg_test_surfxml_bypassed.c to see how it can be done.
	
 -- Arnaud Legrand <simgrid-devel@lists.gforge.inria.fr>  Sat, 20 Aug 2005 23:25:25 -0700

SimGrid (2.96) unstable; urgency=low

  AKA SimGrid 3 rc 2.

  XBT:
  * New! Exception handling with setjmp or such (code from OSSP ex) [MQ]
    This deprecates the xbt_error_t mecanisms.
    It modifies (simplifies) all XBT and GRAS API.
    MSG API keeps unchanged (exceptions raised by XBT are catched from
     within MSG and masked with existing error handling facilities)

  SURF:
  * New! Add a FATPIPE model. [AL]
  * New! Add a parallel task model. [AL]
  * New! Add automatically a loopback interface (in the default
    network model) if none was precised.

  MSG
  * Bugfix: MSG_process_resume now works with the current running process.
    [AL]
  * New! Add MSG_parallel_task_create and MSG_parallel_task_execute. [AL]
  * Modification of MSG_task_get_compute_duration. Once a task has been
    processed, the value returned by this function is now equal to 0. [AL]
  * New! Add double MSG_task_get_remaining_computation(m_task_t task) and
    MSG_error_t MSG_task_cancel(m_task_t task). Add a state
    (MSG_TASK_CANCELLED) to MSG_error_t corresponding to the cancelation
    of a m_task. For now, MSG_task_cancel only works with computation
    tasks. [AL]
  * New! Add double MSG_get_host_speed(m_host_t h) that returns the speed
    of the processor (in Mflop/s) regardless of the current load on the
    machine. [AL]
  * API Change: use proper naming convention for MSG_getClock and
    MSG_process_isSuspended: MSG_get_clock and MSG_process_is_suspended.
    [AL]
  * New! Add void MSG_task_set_priority(m_task_t task, double priority).
    This function changes the priority of a computation task. This priority
    doesn't affect the transfer rate. A priority of 2 will make a task
    receive two times more cpu power than the other ones. This function
    has been added to suit the needs of Nguyen The Loc and hasn't been that
    much tested yet. So if it fails, please report it and send me your code.
    [AL]
  * API Change: removed all functions and types that were marked "deprecated"
    since many months. Renamed MSG_global_init_args to MSG_global_init.

 -- Da SimGrid team <simgrid-devel@lists.gforge.inria.fr>  Mon,  8 Aug 2005 17:58:47 -0700

SimGrid (2.95) unstable; urgency=low

  XBT
  * Steal some nice code to GNU pth to fix context detection and usage [AL]
  * Cleanup in the xbt_config API; add configuration callbacks. [MQ]
  * Cleanup in the initialization API: the unused "defaultlog" is dead. [MQ]

  SURF
  * Bugfix: Allow absolute paths for platform description files [MQ]
  * Bugfix: do free the variables after use. Leads to drastic performance
    improvement [AL]
  * Implement max_duration (ie, timeouts) on resources [AL]

  MSG
  * Implement MSG_config to configure MSG at runtime. xbt_cfg test on a real
    case ;) [MQ]
  * Implement MSG_channel_select_from() to help GRAS now that SURF provide
    the needed support (timeouts) [AL]

  GRAS (new features)
  * Implement measurement sockets. You can now get the bandwidth between two
    hosts thanks to AMOK (see below). [MQ]
  * gras_datadesc_dynar() builds a dynar type descriptor, allowing to send
    dynar over the network (yeah) [MQ]
  * Real (even if simplistic) implementation of gras_os_myname() on RL [MQ]
  * simple/static token-ring example. [Alexandre Colucci and MQ]
  * Use MSG_channel_select_from() and remove the *slow* hack we had to put
    in place before [MQ]

  GRAS (bug fixes)
  * Differentiate the types "char[22]" and "unsigned char[22]" in automatic
    type parsing. "short" and "long" modifiers were also ignored; other
    modifier (such as reference level) are still ignored. [MQ]
  * Embeed the buffer size within the buffer itself on SG. [MQ]
    That way, send() are atomic and cannot get intermixed anymore (at least
    the ones which are less than 100k; bigger messages still have the issue)
  * Array size pushed by the field, not by the field type (or each
    and every long int will push stuff to the cbps) [MQ]
  * use select() to sleep since it allows to portably sleep less than one
    second. [MQ]

  GRAS (minor cleanups)
  * <project>.Makefile.local (generated from gras_stub_generator) |MQ]:
    - Do clean .o files
    - Compile with -g
  * Type Callbacks now receive the gras_datadesc_type_t they work on as argument.
  * type category 'ignored' killed as it was never used and were difficult
    to transmit.
  * whether a type can cycle or not is now a flag, leaving room for more
    flags (as "ignored", if we feel the need one day ;)
  * Rename raw sockets to measurement sockets since "raw" has another
    meaning in networking community.

  AMOK
  * Advanced Metacomputing Overlay Kit introduction. It is based over GRAS
    and offers features not belonging to GRAS but that most applications
    need. One day, it may be a set of plugins loadable at runtime.
  * New module: bandwidth
    bandwidth measurement between arbitrary nodes running this module. [MQ]

 -- Da SimGrid team <simgrid-devel@lists.gforge.inria.fr>  Thu, 30 Jun 2005 16:29:20 -0700

SimGrid (2.94) unstable; urgency=low

  The first beta release of SimGrid 3 !

  >>>Arnaud<<<
  (documentation)
  * Update the main page and the FAQ. Adding references to gforge.

  (gras)
  * Add a gras_os_getpid function.

  (msg)
  * Add MSG_task_get_compute_duration() and MSG_task_get_data_size()
  * Extend the logs so that they also print PID, hostname, date, ... if
    available.
  * Convert the MSG example to the use of xbt_logs instead of PRINT_MESSAGE,
    and kill the old version which were in testsuite/
  * Rewrite tools/MSG_visualization/colorize.pl for using with logs instead
    of PRINT_MESSAGE

  (xbt)
  * Add xbt_os_time(). As the rest of xbt/portability, this is not public
    for users. Instead, each programming environment (GRAS, MSG,...) use it
    when needed to provide such a feature to users.
    Don't shortcut the mecanism or you will also shortcut the virtualization
    you need on the simulator.

  >>>Martin<<<
  (infrastructure)
  * Cleanups in configury with regard to compile optimization/warning flags.
    Also add -fno-loop-optimize to any powerpc since it's the optimization
    killing gcc (< 3.4.0).
  * Doxygen cleanups: move MSG examples, kill the second Doxygen phase
    needed by MSG examples complications
  * Borrow configury beautifications from PHP

  (xbt)
  * Bugfix: XBT_LOG_NEW_DEFAULT_CATEGORY now compiles without compiler
    warning (thanks loris for stumbling into this one).
  * Bugfix: stop loading private headers (gras_config.h) from the public
    ones (xbt/swag.h).

  (gras)
  * Change SIMGRID_INSTALL_PATH to GRAS_ROOT in Makefiles generated for user.
  * Rename gras_get_my_fqdn to gras_os_myname and implement it in the simulator
    RL would imply a DNS resolver, which is *hard* to do in a portable way
    (and therefore delayed).
  * Implement a real timer mecanism and use it in timing macros. This allows
    to avoid rounding errors and get a 0.000005 sec precision in timing
    macros. While I was at it, various cleanups:
     - allow to declare more than one timed section per file (fix a stupid bug)
     - move some private declaration to the right place
     - merge conditional execution and timing macros into emulation module
     - document the module
     - make sure the module cleanups its mess on gras_exit
  * Documentation improvements:
     - (new) how to compile applications using GRAS
     - (new) emulation support (timing macros)

 -- Da SimGrid team <simgrid-devel@lists.gforge.inria.fr>  Fri, 13 May 2005 10:49:31 +0200

SimGrid (2.93) unstable; urgency=low

  Alpha 4 on the path to SimGrid 3 (aka the "neuf-trois" version)

  [Arnaud]
   - Use Paje properly where used. Still to be sanitized properly.
   - Portability fix: Add an implementation of the contexts using pthread

  [Martin]
  (misc)
   - Add xbt_procname(): returns the name of the current process.
     Use it to show the current process's name in all logging.
  (infrastructure)
   - fix detection of older flex version and the reaction, since we do
     depend on modern ones (we use lex_destroy)
   - Better separation of SG and RL in the libs: remove all simulation code
     from libgras. As a result, this lib is now only 200k when stripped.
     Some of the xbt modules may also be duplicated (two sets and such) and
     should be cleaned/killed before SG3.
   - Insist on using xlC on AIX because of weird problems involving gcc there.
   - Cleanup the make remote stuff. This is now done by scripts
     tools/graspe-{master,slave} (GRAS Platform Expender). This is still
     mainly for our private use, but we're working on changing them to user
     tools, too.
  (gras)
   - Bugfix: flush the socket on close only if there is some *output*.
   - Bugfix: flush idempotent when there's nothing to send (don't send size=0)
  (msg)
   - Add MSG_task_get_name. The task names are mainly for debugging purpose,
     but anyway.

 -- SimGrid team <simgrid2-users@listes.ens-lyon.fr>  Fri,  4 Mar 2005 14:32:37 -0800

SimGrid (2.92) unstable; urgency=low

  Alpha 3 on the path to SimGrid 3

  [Arnaud]
  (gras)
   - New! First try of benchmarking macros.
   - New! First try so that gras_stub_generator generate deployment and
     remote compilation helpers.
  (msg)
   - Bugfix: Initialization fix in msg_test.

  [Martin]
  (surf)
   - Bugfix: applied patch to lexer so that it doesn't need a huge heap.
  (xbt)
   - Bugfix: let dicts work with NULL content (_foreach didn't) and cleanups
  (gras)
   - API Change: gras_os_sleep to take the amount of seconds as a double.
     Accepting an int was error prone since it was the only location where
     seconds were coded as such. It leaded to damn rounding errors.
   - Bugfix: Hard to belive that timers ever worked before this.

 -- SimGrid team <simgrid2-users@listes.ens-lyon.fr>  Wed, 23 Feb 2005 22:09:21 +0100

SimGrid (2.91) unstable; urgency=low

  Alpha 2 on the path to SimGrid 3

  [Arnaud]
  (surf)
   - Bug fix in the lmm_solver.
  (msg)
   - New! Interface to Paje (see http://www-id.imag.fr/Logiciels/paje/)
     through the function MSG_paje_output.
   - New! Introducing two new functions MSG_process_kill() and MSG_process_killall().
   - It is possible to bound the rate of a communication in MSG with
     MSG_task_put_bounded() (was already in the previous version but I had forgotten
     to write it in the changelog).
   - Bug fix to let GRAS run on top of MSG until we move it directly on top
     of the SURF.

  [Martin]
  (infrastructure)
   - Various cleanups to the autotools stuff
   - Begin to move Gras examples to examples/gras/
   - Let make distcheck work again (yeah!)
  (documentation)
   - documentation overhauled using doxygen.
     gtk-doc-tools is dead in SimGrid now.
   - Automatically extract all existing logging categories, and add the list
     to the documentation (long standing one, to say the less)
  (gras)
   - Cleanup the known architecture table. Reorder the entries to group what
     should be, and use a more consistent naming scheme.
     (some of the test dataset are still to be regenerated)
   - New! Allow library to register globals on each process just as userdata
     does.
      This is implemented using a xbt_dict and not a xbt_set, so we loose the
       lookup time (for now).
      Use it in msg and trp.
      This cleans a lot the internals and helps enforcing privacy of the
       headers between the gras components.
   - New! Add a timer mechanism, not unlike cron(8) and at(1).
   - Bugfix: gras_os_time was delirious in RL.
   - Bugfix: gras_trp_select/RL don't run into the wall when asked to select
     onto 0 sockets.
   - Reenable GRAS now that it works.

 -- Arnaud Legrand <Arnaud.Legrand@imag.fr>  Mon, 14 Feb 2005 14:02:13 -0800

SimGrid (2.90) unstable; urgency=low

  Alpha 1 on the path to SimGrid 3

  * It is a long time since the last release of SimGrid. I'm sorry about
    that but as I had told you, I was rewriting a lot of things. I apologize
    to those who had been reporting bugs to me and that I had not answered.
    If your bug is still in the new version, please tell me. Here is a
    summary of the main changes.

  * REVOLUTION 1: The SimGrid project has merged with the GRAS project
    lead by Martin Quinson. As a consequence SimGrid gains a lot in
    portability, speed, and a lot more but you'll figure it out later.
    SimGrid now comprises 3 different projects : MSG, GRAS and SMPI.
    I wanted to release the new MSG as soon as possible and I have
    broken GRAS, which is the reason why, for now, only MSG is fully
    functional. A laconic description of these projects is available
    in the documentation.

  * REVOLUTION 2: I have removed SG and I am now using a new simulation
    kernel optimized for our needs (called SURF but only the developers
    should use it). Hence, MSG is now roughly 30 times faster and I think
    that by rewriting a little bit MSG, I could event speed it up a little
    bit more. Beside the gain in speed, it is also much easier to encode a
    new platform model with SURF than it was with SG. More to come...

  * REVOLUTION 3: I have tried to change a little as possible the API of
    MSG but a few things really had to disappear. The main differences
    with the previous version are :
       1) no more m_links_t and the corresponding functions. Platforms are
         directly read from a XML description and cannot be hard-coded
         anymore. The same format is used for application deployment
         description. The new format is described in the documentation.
         Have a look in tools/platform_generation. There is a tiny script
         that converts from the old platform format to the new one. Concerning
         the application deployment format, parsing the old one is tricky.
         I think most of you should however be able to convert your files.  If
         it is really an issue, I can write a C code that does the conversion.
         Let me know.
       2) the toolbox tbx does not exist anymore. We now have a library
          with much more data-structures but without the hash-tables (we have
          dictionaries that are much faster).

 -- Arnaud Legrand <Arnaud.Legrand@imag.fr>  Mon, 31 Jan 2005 10:45:53 -0800

*****************************************************************************
* Follows the old GRAS changelog. It does not follow the same syntax, but I *
* don't feel like converting the oldies. (Mt)                                *
*****************************************************************************

2005-01-31 Arnaud
  Version 2.90: "the long awaited one"
  - Finished rewriting and debugging MSG. Rewrote the documentation.
  - disable GRAS for now since it needs to be ported to the newest SG

2004-12-16 Martin
  - Finish the port to windows (using mingw32 for cross-compile)

2004-11-28 Arnaud
  - Main loop and datastructures of SURF. A cpu resource object is
    functional. Surf can thus be used to create cpu's with variable
    performance on which you can execute some actions.
	
2004-11-15 Martin Quinson
  - Port to ARM. Simply added the alignment and size descriptions. Should
    work, but the ARM machines are so slow that I didn't had the opportunity
    to 'make check' over there yet.

2004-11-15 Arnaud Legrand
  - Trace manager now written. It uses a heap structure and is therefore
    expected to be efficient. It may however be speeded up (particularly
    when many events occur at the same date) by using red and black
    trees. One day maybe...
  - Max-min linear system solver written. It uses a sparse matrix
    structure taking advantage of its expected use. Most operations are
    O(1) and free/calloc are called as few as possible. The computation of
    the minimum could however be improved by using a red and black tree
    (again ! ;).

2004-11-03 Arnaud Legrand
  - Rename every gras_* function that was in xbt/ to its xbt_
    counterpart.
  - Add a heap and a doubly-linked list to xbt
  - Added a dichotomy to the dictionaries. make check works as well before
    so I assume that the patch is correct. I do not know however if things
    run effectively faster than before now. :)

  Inclusion of the SimGrid tree in the GRAS one. The archive is renamed to
  SimGrid, and the version number is bumped to 2.x

2004-10-29 Martin Quinson
  - Introduction of the remote errors.
    They are the result of a RMI/RPC on the remote machine.
    ErrCodes being scalar values, you can't get the host on which those
    errors did happen. Extending the error mechanism as in Gnome is possible.
    No idea yet whether it is a good idea.

2004-10-28 Martin Quinson
  - Interface revolution: the Starred Structure Eradication.
    I used to do typedef struct {} toto_t; and then handle *toto_t.
    Arnaud (and Oli) didn't like it, and I surrendered. Now, you have:
      - ???_t is a valid type (builded with typedef)
      - s_toto_t is a structure (access to fields with .)
      - s_toto   is a structure needing 'struct' keyword to be used
      - e_toto_t is an enum
      -   toto_t is an 'object' (struct*)
    Exemple:
      typedef struct s_toto {} s_toto_t, *toto_t;
      typedef enum {} e_toto_t;
    Moreover, only toto_t (and e_toto_t) are public. The rest (mainly
     s_toto_t) is private.

  - While I was at it, all gras_<obj>_free() functions want a gras_<obj>_t*
    so that it can set the variable to NULL. It was so for dicts and sets,
    it changed for dynars.

  - Fix a bunch of memleaks in dict_remove
  - Fix a bug in sg/server_socket opening: it failed all the time.

2004-10-07 Martin Quinson
  - Speed up dynar lookup operation a bit.

    gras_dynar_get is dead.

    Now, you can choose between gras_dynar_get_cpy (the old gras_dynar_get
    but should be avoided for efficiency reasons) and gras_dynar_get_ptr
    (which gives you the address of the stored data).

    gras_dynar_get_as is an helpful macro which allows you to retrieve a
    copy of the data using an affectation to do the job and not a memcpy.

    int toto = gras_dynar_get_as(dyn,0,int); rewrites itself to
    int toto = *(int*)gras_dynar_get_ptr(dyn,0);

    It does not really speedup the dynar test because they are
    setting elements all the time (and look them seldom). But the dict does
    far more lookup than setting.

    So, this brings the dict_crash test from ~33s to ~25s (200000 elms).

2004-10-05 Martin Quinson
  - Allow to (en/dis)able the cycle detection at run time.

    Whether we should check for cycle or not is now a property of each
    datatype. When you think there may be some cycle, use datadesc_cycle_set.
    datadesc_cycle_unset allow to remove this property when previously set.

    Note that the cycle detection is off by default since it impacts the
    performance. Watch the data you feed GRAS with ;)

    This property is hereditary. Any element embedded in a structure having it
    set have it set for the time of this data exchange.

    You should set it both on sender and receiver side. If you don't set it on
    sender side, it will enter an endless loop. If you forget on receiver
    side, the cycles won't be recreated after communication.

  - Header reorganization.
    Kill gras_private.h, each submodule must load the headers it needs.

2004-10-04 Martin Quinson
  - Interface revolution: do not try to survive to malloc failure.

    Now, gras_malloc and friends call gras_abort() on failure.
    As a conclusion, malloc_error is not a valid error anymore, and all
      functions for which it was the only gras_error_t return value are
      changed. They now return void, or there result directly.
    This simplify the API a lot.

2004-09-29 Martin Quinson
  - Re-enable raw sockets.
    Created by gras_socket_{client,server}_ext;
    Used with gras_raw_{send,recv}
    No select possible.

    It should allow to kill the last bits of gras first version soon.

    This is not completely satisfactory yet (duplicate code with
     chunk_{send,recv}; a bit out of the plugin mechanism), but it should
     work.

  - Simplify transport plugin (internal) interface by not passing any
    argument to _server and _client, but embedding them in the socket
    struct directly.

2004-09-28 Martin Quinson
  - Finish the port to AIX.
    autoconf was my problem (segfault within the malloc replacement
    function. No idea why)

2004-09-16 Martin Quinson
  - Fix some size_t madness on 64bit architectures.

2004-09-08 Martin Quinson
  - Reduce the number of system headers loaded, overload some more system
    calls (such as malloc to cast the result of the system one, and work
    properly on AIX)
  - Fix and reintroduce the config support

2004-09-07 Martin Quinson
  - Source code reorganization to allow Arnaud to surf all over there.
  - Allow to document the logging categories.
  - Remove all uppercase from logging categories and useless cleanup in names.

2004-08-18 Martin Quinson
  Version 0.6.2 (protocol not changed; API changed)
  - Interface cleanup: gras_msgtype_by_name returns the type (instead of a
     gras_error_t), and NULL when not found. Functions expecting a msgtype
     as argument (msg_wait; msg_send) deal with NULL argument by providing a
     hopefully usefull message.
  - Portability to prehistoric sparcs again

2004-08-17 Martin Quinson
  Version 0.6.1 (protocol not changed; ABI not changed)
  - prealloc some buffers to speed things up

2004-08-11 Martin Quinson
  Version 0.6 (protocol not changed; ABI expended)
  - The parsing macro can deal with the references, provided that you add
    the relevant annotations (using GRAS_ANNOTE(size,field_name))

2004-08-09 Martin Quinson
  Version 0.5 (protocol not changed; ABI changed)
  - Allow to off turn the cycle detection code in data exchange at
    compilation time. It should be at run time, but I'm short of time (and
    the config stuff is still broken). That way, we keep dict out of the
    critical path, which is good because the performance is poor:
     - search not dichotomial yet
     - dynar give no way to access their content and memcpy everytime
  - In composed data description (struct, ref and so on), stop foolness of
    keeping the subtype's ID, but store the type itself. This keeps sets out
    of the critical path, which is good since they rely on dynar and
    dictionnaries. The only loose of that is that we cannot detect the
    redeclaration of a structure/union with another content (but I'm not sure
    the code detected well this error before anyway). We still can detect
    the redefinition discrepancy for the other types.
  - Use a whole bunch of optimisation flags (plus -fno-strict-aliasing since
    it breaks the code because of type-punning used all over the place).
    This breaks on all non-gcc architectures (for now).

  All those changes (plus the buffer of last time) allow me to gain 2 order
  of magnitude on cruel tests consisting of 800000 array of integers on two
  level of a hierarchical structure (200 secondes -> 4 secondes)

  API change:
    - the selector of reference must now return the type it points to, not
      the ID of this type.

2004-08-06 Martin Quinson
  Version 0.4 (protocol changed; ABI not changed)
  - Allow to pass --gras-log argument to processes in simulation mode. Really.
  - New debugging level: trace (under debug) to see effect of GRAS_IN/OUT
  - Implement a buffer transport, and use it by default (it relies on tcp in
     real life and on sg in simulation).
    That's a bit hackish since I had a new field to the structure to store
     its data without interfering with the subtype ones. Inheritance
     is tricky in C. And that's a kind of reverse inheritance with one class
     derivating two classes. Or maybe a game with java interfaces. Anyway,
     that's damn hard in C (at least).
    Moreover, I got tired while trying to ensure plugin separation and
     genericity in SG mode. MSG wants me to do weird things, so let's go for
     cruel hacks (temporarily of course ;).
     See comment in transport_private.h:71
  - do not include all the _interface headers in private but in the files
    which really need them (to cut the compilation time when they are
    modified)

2004-07-26 Martin Quinson
  Version 0.3 (protocol not changed; ABI changed)
  - Major overhault of the datadesc interface to simplify it:
    - shorted the function names:
      s/gras_datadesc_declare_struct/gras_datadesc_struct/ and so on
    - add a trivial way to push/pop integers into the cbps without malloc.
      This allows to make really generic sub_type description, which simply
        pop their size of the stack.
    - add a function gras_datadesc_ref_pop_arr() which does what users want
      most of the time: Declare a dynamic array (which pops its size of the
      stack) and declare a reference to it. Poor name, but anyway.
    - kill the post-send callback, add a post-receive one

2004-07-23 Martin Quinson
  Version 0.2 (protocol changed; ABI changed)
  - add some testing for cpbs in the test cases, and fix some more bugs.
    This invalidate again the little64 data file, since I cannot regenerate
    it myself.
  - remove an awfull optimization in the logging stuff, allowing me to:
    - understand it again
    - learn gcc how to check that the argument match the provided format
    - fix all errors revealed by gcc after that
  - internal keys of dict are not \0 terminated. Deal with it properly in
    loggings instead of segfaulting when the user want to see the logs :-/

2004-07-22 Martin Quinson
  - Fix some stupid bug preventing cbps (callback postit) from working

2004-07-21 Martin Quinson
  - Some documentation cleanups
  - remove the useless last argument of msgtype_declare
  - rename the Virtu functions to fit into the 'os' namespace
  - move headers src/include -> src/include/gras/ and stop fooling with
    gras -> . symbolic link
  - make distcheck is now successful

2004-07-19 Martin Quinson
  Version 0.1.1
  - Build shared library also
  - Install html doc to the right location
  - stop removing maintainer files in make clean
  - build tests only on make check

2004-07-13 Martin Quinson
  version 0.1
  - No major issue in previous version => change versionning schema
  - Re-enable little64 convertion test now that Abdou kindly regenerated the
    corresponding dataset.

2004-07-11 Martin Quinson
  version 0.0.4
  - Get it working with any kind of structure (we can compute the padding
    bytes remotely for all the architectures I have access to)
  - Implement the structure parsing macro (still not quite robust/complete)
  - Improvement to the remote testing toysuite

2004-07-10 Martin Quinson
 [autoconf mechanism]
  - get ride of a bunch of deprecated macros
  - actually run the test for two-compliment, not only compile it :-/
  - test whether the structures get packed (and bail out if yes. Damn.
    Alignment is a serious matter)
  - test whether the structures get compacted (but respecting the alignment
    constraints of each types)
  - test whether the array fields of structures can straddle alignment boundaries
 [base]
  - Damnit, double are bigger than float (typo in creation of 'double' datadesc)
    (took me 2 hours to find that bug, looking at the wrong place)
  - Add gras_datadesc_declare_{union,struct}_close(). They must be used
    before sending/receiving and are used to compute the offsets of fields
  - Given that padding size depend even on compiler options, keep track of
    alignment and aligned_size only for the current architecture. Not a big
    deal since we send structure fields one after the other (seems
    reasonable).
  - Add the datastructure used for IEEE paper by the PBIO guys to the test
    program, let it work on linux/gcc/little32. portability todo.

2004-07-08 Martin Quinson
  - import and improve remote compilation support from FAST
  - make sure make check works on half a dozen of machines out there

2004-07-07 Martin Quinson
 Let's say it's version 0.0.3 ;)
  - Implement conversions (yuhu!)
  - Let it work on solaris (beside conversion, of course)
  - Stupid me, using rand() to generate the conversion datatests in not wise.

2004-07-06 Martin Quinson
  - Let make dist work, since I'm gonna need it to compile on remote hosts
  - Let Tests/datadesc_usage write the architecture on which the file was
    generated as first byte.
  - Add PowerPC (being also IRIX64), SPARC (also power4) and ALPHA
    architecture descriptions.
  - Add datadesc_usage.{i386,ppc,sparc} files being the result of execution
    on those architectures.
  - Optimization: send/recv array of scalar in one shoot

2004-07-05 Martin Quinson
  - YEAH! GRAS/SG and GRAS/RL are both able to run the ping example !

  - Plug a whole bunch of memleaks
  - each process now have to call gras_{init,exit}. One day, their log
    settings will be separated
  - Continue the code factorisation between SG, RL and common in Transport.

2004-07-04 Martin Quinson
 [Transport]
  - Redistribution between SG and RL.
    We wanna have to accept in SG, so move accepted related parts of RL in
    the common part. (more precisely, the dynar of all known sockets is no
    more a static in transport.c, but part of the process_data)
 [Core/module.c]
 [gras_stub_generator]
  - Bug fix: Do call gras_process_init from gras_init (wasnt called in RL).

2004-07-03 Martin Quinson
  - Create a new log channel tbx containing dict, set, log, dynar (to shut
    them all up in one shot)
 [DataDesc]
  - Fix the ugly case of reference to dynamic array.
  - New (semi-public) function gras_datadesc_size to allow the messaging
    layer to malloc the needed space for the buffer.
 [Transport]
  - gras_socket_close now expect the socket to close (and not its address to
    put NULL in it after it). This is because the socket passed to handlers
    is one of their argument (=> not writable).
 [Messaging]
  - propagate the interface cleanup from last week in datadesc, ie remove a
    superfluous level of indirection. User pass adress of variable
    containing data (both when sending and receiving), and not of a variable
    being a pointer to the data. Let's say that I like it better ;)
      The price for that is constructs like "int msg=*(int*)payload" in
    handlers, but it's a fine price, IMHO.
 [examples/ping]
  - Let it work in RL (yuhu)

2004-06-21 Martin Quinson
 [Transport]
   - porting SG plugin and SG select to new standards (works almost).
   - plug memleaks and fix bugs around.

 [DataDesc]
   - cleanup the prototype of data recv and force users to specify when they
     want to handle references to objects. Test case working even for cycles.
   - plug memleaks. Valgrind is perfectly ok with this.

2004-06-12 Martin Quinson
 [Transport]
   - cleanup the separation between plugin and main code in plugin creation

2004-06-11 Martin Quinson
 [Transport]
   - Reput hook for raw sockets, needed for BW experiments
   - kill a few lines of dead code
 [Data description] Interface cleanup
   - gras_datadesc_by_name returns the searched type or NULL.
     That way, no variable is needed to use a type desc once, which makes
      the code clearer.
   - gras_datadesc_declare_[struct|union]_append_name is removed. The last
      two parameters were strings (field name, type name), leading to
      common errors.
 [Dicos] Interface cleanup
   - gras_dico_retrieve -> gras_dico_get ; gras_dico_insert -> gras_dico_set
     This is consistant with the dynar API.

2004-04-21 Martin Quinson
 [Messaging]
   - Porting to new standards.
 [Data description]
   - interface cleanup.
     There is no bag anymore, no need to take extra provision to mask the
       pointers behind "ID".
     Better splitup of functions between files create/exchange/convert.
       This is still a bit artificial since convert and receive are so
       interleaved, but anyway.
 [Virtu(process)]
   - add a queued message list to procdata (the ones not matching criteria
     in msg_wait)
   - factorize some more code between SG and RL wrt procdata
 [Tests]
   - use gras_exit in example to track memleaks
   - get rid of gs_example now that GS is properly integrated into gras
   - update run_test to integrate the lastest tests (datadesc)
 [Logging]
   - rename WARNINGn macros to WARNn since it prooved error-prone

2004-04-19 Martin Quinson
 [Data description]
   - register init/exit functions within gras module mechanism
   - send/receive function.
   Convertion is not implemented, but short-cutted if not needed.
   struct/array elements are sent one by one (instead of block-wise), but
     nobody really cares (yet). Get a prototype before optimizing.
   - tests (using a file socket) for DD send/receive on:
     - base types: int, float
     - array: fixed size, string (ie ref to dynamic string)
     - structure: homogeneous, heterogeneous
     - chained list, graph with cycle
   Believe it or not, valgrind is not too unhappy with the results. The
    cycle happily segfaults, but the others are ok. And I'm sick of pointers
    for now.
 [Transport]
   [File plugin]
     - Bugfix when using a filename explicitely (instead of '-')

2004-04-09 Martin Quinson
 [Transport plugins]
   - factorize more code between RL and SG in socket creation
   - Complete the implementation and tests of:
     o TCP
     o file (only in RL, and mainly for debugging)

     I lost 3 days to design a portable address resolver, and then decided
       that the prototype mainly have to run on my box.
     Addressing portability too early may be like optimizing too early :-/
 [Tests]
   - use gras_init in the Tests instead of the crappy parse_log_opt
     (the latter function is removed)
 [Conditional execution]
   - New functions: gras_if_RL/gras_if_SG (basic support for this)
 [Code reorganisation]
  - Get rid of libgrasutils.a since it makes more trouble than it solves.
    Build examples against the RL library, since there is no way to disable
    its creation for now.

For information, the beginning of coding on GRAS was back in june
2003. I guess that every line has been rewritten at least twice since
then.<|MERGE_RESOLUTION|>--- conflicted
+++ resolved
@@ -1,17 +1,17 @@
 SimGrid (3.6) unstable; urgency=low
 
-<<<<<<< HEAD
  Java and Ruby: 
  * Bindings now constitute their own package, separated from the main one.
    Rational: reduce our maintainance nightmare by reducing the module coupling.
-   They will soon be released on their own on gforge. In the meanwhile:
+   They will soon be released on their own on gforge. 
+ * In the meanwhile:
    svn co svn://scm.gforge.inria.fr/svn/simgrid/contrib/trunk/simgrid-java
    svn co svn://scm.gforge.inria.fr/svn/simgrid/contrib/trunk/simgrid-ruby
  
  GRAS: It is not considered as stable anymore, but experimental. Sorry.
  * It's not quite deprecated for now because we have no replacement,
    but it may soon become the case.
-=======
+
  SMPI
  * New MPI functions supported: MPI_Comm_disconnect, MPI_Comm_get_name
  * Fortran: New user-level cache variable to store the rank of the running
@@ -20,7 +20,6 @@
    local static variables.
  * Improved SMPI network model with a sender-side gap to account for multiple
    parallel sends.
->>>>>>> 892465a3
 
  MSG
  * New function MSG_comm_get_status(). MSG_comm_test() and MSG_comm_testany()
