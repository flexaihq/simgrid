--- conflicted
+++ resolved
@@ -22,7 +22,6 @@
  - Ensure that an actor can kill itself with Process::exit()
  - Kill the obscure NativeException. Nobody want to survive the issues
    it denotes, so use JniException that is a RuntimeException (not to
-<<<<<<< HEAD
    be caught explicitly).
  - Partial bug fix in initialization. SimGrid flags on command line were 
    consumed at C level but stayed in the original Java String[] args. 
@@ -32,10 +31,7 @@
    the number of arguments REMAINS UNCHANGED. It is then UNSAFE to test
    if args.length is greater than the number of YOUR OWN ARGUMENTS. 
    It might be if you have --log or --cfg flags in the command line.
-=======
-   be catched explicitely).
  - Fix numerous memleaks all around the place. In particular, around VMs.
->>>>>>> b0b50503
 
  S4U
  - New callbacks:
@@ -46,17 +42,12 @@
      event from the availability_file changes the avail speed.
  - Links are now usable from s4u
  - New: Engine::hostList() and Engine::hostCount(). Still clumsy.
-<<<<<<< HEAD
  - New: Actor::suspend(), Actor::resume(), and Actor::migrate(new_host)
  - New examples: The conversion of MSG examples to S4U has begun
     - Actors: create, kill, migration, and suspend
     - Applications: master-worker and token-ring
     - Action replay: communications and storage
  - Drop Host::getPstateSpeedCurrent() which duplicates Host::speed()
-=======
- - Drop Host::getPstateSpeedCurrent() which dupplicates Host::speed()
- - New examples, converted from MSG.
->>>>>>> b0b50503
 
  SimDag
  - Backwards Compatibility breaks
