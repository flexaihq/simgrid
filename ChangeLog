--- conflicted
+++ resolved
@@ -2,11 +2,8 @@
 
 General:
  - Stop setting random seed with srand48() at initialization.
-<<<<<<< HEAD
  - Use addr2line as a fallback for stacktraces when backtrace is not available.
-=======
  - Build option -Denable_documentation is now OFF by default.
->>>>>>> 3ed540f2
 
 XBT:
  - New log appenders: stdout and stderr. Use stdout for xbt_help.
